function toggleMenu() {
  const header = document.querySelector('.header');
  const toggleBtn = header.querySelector('.toggle');
  // Expand or collapse
  header.classList.toggle('expanded');
  toggleBtn.classList.toggle('rotated');
}

function showSection(sectionId) {
  const allSections = document.querySelectorAll('section[id]');
  const header = document.querySelector('.header');
  const toggleBtn = header.querySelector('.toggle');
  const landingIframe = document.querySelector('.landing-iframe');

  // Hide ALL sections first
  allSections.forEach(sec => sec.classList.add('hidden'));

  // Then show only the relevant sections
  if (sectionId === 'pricing') {
    document.getElementById('pricing-header').classList.remove('hidden');
    document.getElementById('pricing').classList.remove('hidden');
  } else if (sectionId === 'about') {
    document.getElementById('about').classList.remove('hidden');
    document.getElementById('about-mission').classList.remove('hidden');
    document.getElementById('about-innovation').classList.remove('hidden');
  } else if (sectionId === 'create') {
    document.getElementById('create').classList.remove('hidden');
    document.getElementById('create-dashboard').classList.remove('hidden');
    document.getElementById('create-steps1').classList.remove('hidden');
    document.getElementById('create-steps2').classList.remove('hidden');
    document.getElementById('create-ml-processing').classList.remove('hidden');
    document.getElementById('create-steps3').classList.remove('hidden');
  } else if (sectionId === 'landing') {  // Make this explicit
    document.getElementById('landing').classList.remove('hidden');
    document.getElementById('landing-carousel').classList.remove('hidden');
    document.getElementById('landing-additional').classList.remove('hidden');
    document.getElementById('landing-stats').classList.remove('hidden');
    document.getElementById('landing-stats2').classList.remove('hidden');
    document.getElementById('landing-more').classList.remove('hidden');
    document.getElementById('landing-more2').classList.remove('hidden');
  }

  // If the landing page is not active, remove the iframe src (to unload it)
  if (sectionId !== 'landing') {
    landingIframe.src = "";
  } else {
    landingIframe.src = "https://hansenhomeai.github.io/WebbyDeerKnoll/";
  }

  // Scroll to the top of the page when switching sections
  window.scrollTo(0, 0);

  // If the header is expanded, close it
  if (header.classList.contains('expanded')) {
    header.classList.remove('expanded');
    toggleBtn.classList.remove('rotated');
  }
}

function sendFeedback(e) {
  e.preventDefault();
  const feedbackInput = document.querySelector('input[name="feedback"]');
  const feedback = feedbackInput.value.trim();
  if (!feedback) {
    alert('Please enter your feedback before sending.');
    return;
  }

  const button = document.querySelector('.feedback-button');
  const originalText = button.textContent;
  button.textContent = ''; // Clear text

  // Create a check icon
  const checkSpan = document.createElement('span');
  checkSpan.textContent = '✓';
  checkSpan.style.fontSize = '1.2rem';
  checkSpan.style.display = 'inline-block';
  checkSpan.style.textAlign = 'center';
  button.appendChild(checkSpan);

  // Open user's email client
  window.location.href = `mailto:hello@hansenhome.ai?subject=Feedback&body=${encodeURIComponent(feedback)}`;

  // Clear input
  feedbackInput.value = '';

  // After 2 seconds, revert the button
  setTimeout(() => {
    button.removeChild(checkSpan);
    button.textContent = originalText;
  }, 2000);
}

function updateIframeOverlay() {
  const textBox = document.querySelector('.landing-content');
  const overlay = document.getElementById('iframe-overlay');

  if (textBox && overlay) {
    const textBoxHeight = textBox.offsetHeight;
    const textBoxTop = textBox.offsetTop;
    overlay.style.height = `calc(100vh - ${textBoxTop + textBoxHeight}px)`;
    overlay.style.top = `${textBoxTop + textBoxHeight}px`;
  }
}

document.addEventListener("DOMContentLoaded", function () {
  let hoverElements = document.querySelectorAll(".logo, .toggle, .nav-links a, .nav-links-desktop a, .cta-button, .cta-button2, .cta-button2-fixed");

  hoverElements.forEach(element => {
    element.addEventListener("touchstart", function () {
      element.classList.add("disable-hover");
      setTimeout(() => {
        element.classList.remove("disable-hover");
      }, 500); // Adjust timeout as needed
    });
  });
});

// Update overlay on load and resize
window.addEventListener('load', updateIframeOverlay);
window.addEventListener('resize', updateIframeOverlay);

document.addEventListener('DOMContentLoaded', () => {
  showSection('landing');

  // Close the header if clicked outside while expanded
  document.addEventListener('click', (e) => {
    const header = document.querySelector('.header');
    const toggleBtn = header.querySelector('.toggle');
    if (header.classList.contains('expanded') && !header.contains(e.target)) {
      header.classList.remove('expanded');
      toggleBtn.classList.remove('rotated');
    }
  });

  // Initialize popup functionality
  const popup = document.getElementById('addPathPopup');
  const uploadArea = document.getElementById('csvUploadArea');
  const fileInput = document.getElementById('csvFileInput');
  
  if (popup) {
    popup.classList.add('hidden');
  }

  if (uploadArea && fileInput) {
    // Click to upload
    uploadArea.addEventListener('click', (e) => {
      e.stopPropagation();
      fileInput.click();
    });
    
    // Drag and drop
    uploadArea.addEventListener('dragover', (e) => {
      e.preventDefault();
      e.stopPropagation();
      uploadArea.style.borderColor = 'rgba(255, 255, 255, 0.4)';
    });
    
    uploadArea.addEventListener('dragleave', (e) => {
      e.preventDefault();
      e.stopPropagation();
      uploadArea.style.borderColor = 'rgba(255, 255, 255, 0.2)';
    });
    
    uploadArea.addEventListener('drop', (e) => {
      e.preventDefault();
      e.stopPropagation();
      uploadArea.style.borderColor = 'rgba(255, 255, 255, 0.2)';
      if (e.dataTransfer.files.length) {
        handleFileUpload(e.dataTransfer.files[0]);
      }
    });
    
    // File input change
    fileInput.addEventListener('change', (e) => {
      e.stopPropagation();
      if (e.target.files.length) {
        handleFileUpload(e.target.files[0]);
      }
    });
  }

  // Initialize new project popup functionality
  const newProjectButton = document.querySelector('.new-project-card');
  const newProjectPopup = document.getElementById('newProjectPopup');
  
  if (newProjectButton && newProjectPopup) {
    // Add click handler for New Project button
    newProjectButton.addEventListener('click', function() {
      openNewProjectPopup();
    });

    // Prevent click-through to background - popup can only be closed via X button
    newProjectPopup.addEventListener('click', function(e) {
      // Stop propagation to prevent any background interactions
      e.stopPropagation();
    });
  }

  // Escape key disabled - popup can only be closed via X button
  // document.addEventListener('keydown', function(e) {
  //   if (e.key === 'Escape') {
  //     closeNewProjectPopup();
  //   }
  // });
});

// FILE: dronePathGenerator.js
(function() {
  let hoverTimer = null;

  // 1) Setup the text-field hover logic (0.45s delay).
  document.querySelectorAll('#dfpg-container .input-wrapper').forEach((wrapper) => {
    const inputElem = wrapper.querySelector('input');
    const overlay = wrapper.querySelector('.hover-overlay');
    const labelText = wrapper.getAttribute('data-label') || '';
    overlay.innerHTML = labelText;

    inputElem.addEventListener('mouseenter', () => {
      if (inputElem.value.trim() !== '') {
        hoverTimer = setTimeout(() => {
          wrapper.classList.add('hover-active');
        }, 450);
      }
    });
    inputElem.addEventListener('mouseleave', () => {
      clearTimeout(hoverTimer);
      wrapper.classList.remove('hover-active');
    });
    // If user clicks/focuses, hide the overlay:
    inputElem.addEventListener('focus', () => {
      clearTimeout(hoverTimer);
      wrapper.classList.remove('hover-active');
    });
  });

  // ===== JS FOR TOOLTIP POSITIONING =====
  document.addEventListener('click', function(e) {
    const isIcon = e.target.matches('.info-pill-icon[data-tooltip-target]');  // Only match icons with tooltip targets
    const isTooltip = e.target.closest('.info-tooltip');
    const openTooltips = document.querySelectorAll('#dfpg-container .info-tooltip.active');

    // Close all tooltips if clicking outside
    if (!isIcon && !isTooltip) {
      openTooltips.forEach(tip => {
        if (tip && tip.classList) {
          tip.classList.remove('active');
          tip.style.display = 'none';
        }
      });
    }

    // Handle tooltip click
    if (isIcon) {
      e.preventDefault();
      e.stopPropagation(); // Prevent event from bubbling up
      const icon = e.target;
      const tooltipId = icon.getAttribute('data-tooltip-target');
      const tooltip = document.getElementById(tooltipId);

      if (tooltip && tooltip.classList) { // Only proceed if tooltip exists and has classList
        if (tooltip.classList.contains('active')) {
          tooltip.classList.remove('active');
          tooltip.style.display = 'none';
        } else {
          openTooltips.forEach(tip => {
            if (tip && tip.classList) {
              tip.classList.remove('active');
              tip.style.display = 'none';
            }
          });
          tooltip.classList.add('active');
          tooltip.style.display = 'block';

          // Positioning logic
          const container = document.querySelector('#dfpg-container .dfpg-container-inner');
          if (container) {
            const containerRect = container.getBoundingClientRect();
            const iconRect = icon.getBoundingClientRect();
            const top = (iconRect.bottom - containerRect.top) + 10;
            tooltip.style.top = top + 'px';

            tooltip.style.left = '50%';
            tooltip.style.transform = 'translateX(-50%)';

            // Adjust arrow positioning
            const tooltipRect = tooltip.getBoundingClientRect();
            const iconCenterX = iconRect.left + (iconRect.width / 2);
            const arrowX = iconCenterX - tooltipRect.left;
            tooltip.style.setProperty('--arrowOffset', arrowX + 'px');
          }
        }
      }
    }
  });
})();

// CHUNK #3: dronePhotoUploader.js
(function() {
  const propertyTitle   = document.getElementById('propertyTitle');
  const addressOfProp   = document.getElementById('addressOfProperty');
  const listingDesc     = document.getElementById('listingDescription');
  const uploadArea      = document.getElementById('uploadArea');
  const uploadPrompt    = document.getElementById('uploadPrompt');
  const fileInput       = document.getElementById('fileInput');
  const selectedFileDisplay = document.getElementById('selectedFileDisplay');
  const selectedFileName = document.getElementById('selectedFileName');
  const removeFileBtn   = document.getElementById('removeFileBtn');
  
  const emailField      = document.getElementById('emailField');
  const optionalNotes   = document.getElementById('optionalNotes');
  const uploadBtn       = document.getElementById('uploadBtn');
  const progressBar     = document.getElementById('progressBar');
  const progressBarFill = document.getElementById('progressBarFill');

  let selectedFile = null;
  const MAX_FILE_SIZE = 7 * 1024 * 1024 * 1024; // 7GB
  const CHUNK_SIZE    = 24 * 1024 * 1024;       // 24MB

  // Required text fields
  const requiredFields = [propertyTitle, addressOfProp, listingDesc, emailField];
  requiredFields.forEach(field => {
    field.addEventListener('input', () => {
      if (field.value.trim()) {
        field.classList.remove('missing-field');
      }
    });
  });

  // Close icon => remove selected file
  removeFileBtn.addEventListener('click', () => {
    selectedFile = null;
    fileInput.value = "";
    selectedFileDisplay.style.display = "none";
    uploadPrompt.style.display = "block";
    uploadArea.classList.remove('missing-field');
  });

  // Drag & drop
  uploadArea.addEventListener('click', () => fileInput.click());
  uploadArea.addEventListener('dragover', (e) => {
    e.preventDefault();
    uploadArea.classList.add('dragover');
  });
  uploadArea.addEventListener('dragleave', () => {
    uploadArea.classList.remove('dragover');
  });
  uploadArea.addEventListener('drop', (e) => {
    e.preventDefault();
    uploadArea.classList.remove('dragover');
    if (e.dataTransfer.files && e.dataTransfer.files.length > 0) {
      validateAndSetFile(e.dataTransfer.files[0]);
    }
  });
  fileInput.addEventListener('change', (e) => {
    if (e.target.files && e.target.files.length > 0) {
      validateAndSetFile(e.target.files[0]);
    }
  });

  function validateAndSetFile(file) {
    if (
      file.type !== "application/x-zip-compressed" && 
      !file.name.toLowerCase().endsWith(".zip")
    ) {
      alert("Please upload a .zip file only.");
      fileInput.value = "";
      selectedFile = null;
      return;
    }
    if (file.size > MAX_FILE_SIZE) {
      alert("File size exceeds 5GB. Please upload a smaller .zip file.");
      fileInput.value = "";
      selectedFile = null;
      return;
    }
    selectedFile = file;

    // Hide the prompt
    uploadPrompt.style.display = "none";
    // Show file name + close icon
    selectedFileDisplay.style.display = "block";
    selectedFileName.textContent = file.name;
    // Remove highlight
    uploadArea.classList.remove('missing-field');
  }

  /************************************************
   * Endpoints for multipart in your backend
   ************************************************/
  const START_MULTIPART_ENDPOINT   = "https://o7d0i4to5a.execute-api.us-west-2.amazonaws.com/prod/start-multipart-upload";
  const GET_PRESIGNED_PART_ENDPOINT= "https://o7d0i4to5a.execute-api.us-west-2.amazonaws.com/prod/get-presigned-url";
  const COMPLETE_MULTIPART_ENDPOINT= "https://o7d0i4to5a.execute-api.us-west-2.amazonaws.com/prod/complete-multipart-upload";
  const SAVE_SUBMISSION_ENDPOINT   = "https://o7d0i4to5a.execute-api.us-west-2.amazonaws.com/prod/save-submission";

  async function saveSubmissionMetadata(objectKey) {
    const payload = {
      email: emailField.value.trim(),
      propertyTitle: propertyTitle.value.trim(),
      listingDescription: listingDesc.value.trim(),
      addressOfProperty: addressOfProp.value.trim(),
      optionalNotes: optionalNotes.value.trim(),
      objectKey: objectKey
    };

    const res = await fetch(SAVE_SUBMISSION_ENDPOINT, {
      method: "POST",
      headers: { "Content-Type": "application/json" },
      body: JSON.stringify(payload),
    });
    if (!res.ok) {
      throw new Error("Failed to save submission metadata");
    }
    return await res.json();
  }

  async function startMultipartUpload(fileName, fileType) {
    const payload = {
      propertyTitle: propertyTitle.value.trim(),
      addressOfProperty: addressOfProp.value.trim(),
      listingDescription: listingDesc.value.trim(),
      email: emailField.value.trim(),
      optionalNotes: optionalNotes.value.trim(),
      fileName: fileName,
      fileType: fileType
    };

    const res = await fetch(START_MULTIPART_ENDPOINT, {
      method: "POST",
      headers: { "Content-Type": "application/json" },
      body: JSON.stringify(payload),
    });
    if (!res.ok) {
      throw new Error("Failed to start multipart upload");
    }
    return await res.json();
  }

  async function getPresignedUrlForPart(uploadId, bucketName, objectKey, partNumber) {
    const payload = { uploadId, bucketName, objectKey, partNumber };
    const res = await fetch(GET_PRESIGNED_PART_ENDPOINT, {
      method: "POST",
      headers: { "Content-Type": "application/json" },
      body: JSON.stringify(payload),
    });
    if (!res.ok) {
      throw new Error("Failed to get presigned URL for part " + partNumber);
    }
    return await res.json();
  }

  async function completeMultipartUpload(uploadId, bucketName, objectKey, parts) {
    const payload = { uploadId, bucketName, objectKey, parts };
    const res = await fetch(COMPLETE_MULTIPART_ENDPOINT, {
      method: "POST",
      headers: { "Content-Type": "application/json" },
      body: JSON.stringify(payload),
    });
    if (!res.ok) {
      throw new Error("Failed to complete multipart upload");
    }
    return await res.json();
  }

  async function uploadFileInChunks(file) {
    const { uploadId, bucketName, objectKey } = await startMultipartUpload(file.name, file.type);
    console.log("Multipart upload started:", { uploadId, bucketName, objectKey });

    const totalSize   = file.size;
    let uploadedBytes = 0;
    let partNumber    = 1;
    const partsETags  = [];

    let offset = 0;
    while (offset < totalSize) {
      const chunk = file.slice(offset, offset + CHUNK_SIZE);
      const chunkSize = chunk.size;

      const { url } = await getPresignedUrlForPart(uploadId, bucketName, objectKey, partNumber);
      const eTag = await uploadPart(url, chunk, partNumber);

      partsETags.push({ ETag: eTag, PartNumber: partNumber });

      uploadedBytes += chunkSize;
      const percent = (uploadedBytes / totalSize) * 100;
      progressBarFill.style.width = percent + "%";
      console.log(`Uploaded part #${partNumber}: ${percent.toFixed(2)}% done`);

      offset += CHUNK_SIZE;
      partNumber++;
    }

    await completeMultipartUpload(uploadId, bucketName, objectKey, partsETags);
    console.log("Multipart upload completed!");
    return { objectKey };
  }

  function uploadPart(url, chunk, partNumber) {
    return new Promise((resolve, reject) => {
      const xhr = new XMLHttpRequest();
      xhr.open("PUT", url);

      xhr.upload.addEventListener("error", () => {
        reject(new Error("Network error uploading part #" + partNumber));
      });
      xhr.onload = () => {
        if (xhr.status === 200) {
          const eTag = xhr.getResponseHeader("ETag");
          if (!eTag) {
            return reject(new Error("No ETag found in upload response for part #" + partNumber));
          }
          resolve(eTag);
        } else {
          reject(new Error("Failed to upload part #" + partNumber + "; status: " + xhr.status));
        }
      };

      xhr.send(chunk);
    });
  }

  // Handle upload
  uploadBtn.addEventListener('click', async () => {
    let missing = false;
    requiredFields.forEach(field => {
      if (!field.value.trim()) {
        field.classList.add('missing-field');
        missing = true;
      }
    });
    if (!selectedFile) {
      uploadArea.classList.add('missing-field');
      missing = true;
    }
    if (missing) {
      return;
    }

    const originalBtnHTML = uploadBtn.innerHTML;
    uploadBtn.innerHTML = '<div class="spinner"></div>';
    uploadBtn.disabled = true;

    try {
      progressBar.style.display = 'block';
      progressBarFill.style.width = '0%';

      // Upload main ZIP file
      const result = await uploadFileInChunks(selectedFile);

      // Save to DynamoDB
      await saveSubmissionMetadata(result.objectKey);
      console.log("Submission metadata saved!");

      const message = "Upload completed! Processing will begin shortly.";
      
      uploadBtn.innerHTML = 'Upload Complete!';
      alert(message);
    } catch (err) {
      console.error("Upload error:", err.message);
      alert("Error uploading file: " + err.message);
    } finally {
      setTimeout(() => {
        uploadBtn.innerHTML = originalBtnHTML;
        uploadBtn.disabled = false;
        progressBar.style.display = 'none';
        progressBarFill.style.width = '0%';
      }, 1500);
    }
  });
})();

// Define the functions in the global scope first
function showAddPathPopup(event) {
  if (event) {
    event.preventDefault();
    event.stopPropagation();
  }
  console.log('showAddPathPopup called');
  const popup = document.getElementById('addPathPopup');
  console.log('popup element:', popup);
  if (popup) {
    popup.classList.remove('hidden');
    // Add event listener for clicking outside the popup
    setTimeout(() => {
      document.addEventListener('click', handleOutsideClick);
    }, 0);
    console.log('popup shown and click handler added');
  } else {
    console.error('Popup element not found');
  }
}

function hideAddPathPopup(event) {
  if (event) {
    event.preventDefault();
    event.stopPropagation();
  }
  const popup = document.getElementById('addPathPopup');
  if (popup) {
    popup.classList.add('hidden');
    const parsingResults = document.getElementById('parsingResults');
    const csvFileInput = document.getElementById('csvFileInput');
    if (parsingResults) parsingResults.classList.add('hidden');
    if (csvFileInput) csvFileInput.value = '';
    // Remove the outside click listener
    document.removeEventListener('click', handleOutsideClick);
  }
}

function handleOutsideClick(event) {
  const popup = document.getElementById('addPathPopup');
  const popupContent = document.querySelector('.popup-content');
  const closeIcon = document.querySelector('.close-icon');
  
  // Check if click is outside the popup content and not on the close icon
  if (popup && popupContent && !popupContent.contains(event.target) && event.target !== closeIcon) {
    hideAddPathPopup(event);
  }
}

// NEW PROJECT POPUP FUNCTIONS
function openNewProjectPopup() {
  const popup = document.getElementById('newProjectPopup');
  if (popup) {
    popup.classList.remove('hidden');
    document.body.classList.add('popup-open');
<<<<<<< HEAD
=======
    
    // Ensure at least one section is active
    const activeSection = popup.querySelector('.accordion-section.active');
    if (!activeSection) {
      // If no section is active, activate the first one
      const firstSection = popup.querySelector('.accordion-section');
      if (firstSection) {
        firstSection.classList.add('active');
      }
    }
    
>>>>>>> 70c17082
    // Focus on the title input
    const titleInput = document.getElementById('projectTitle');
    if (titleInput) {
      setTimeout(() => {
        titleInput.focus();
        titleInput.select();
      }, 100);
    }
    
    // Initialize upload button functionality
    setTimeout(() => {
      initializeUploadButton();
    }, 100);
  }
}

function closeNewProjectPopup() {
  const popup = document.getElementById('newProjectPopup');
  if (popup) {
    popup.classList.add('hidden');
    document.body.classList.remove('popup-open');
  }
}

// ACCORDION FUNCTIONALITY
function toggleAccordionSection(sectionId) {
  const allSections = document.querySelectorAll('.accordion-section');
  const targetSection = document.querySelector(`[data-section="${sectionId}"]`);
  
  if (!targetSection) return;
  
  // If the target section is already active, don't do anything
  // (prevents closing the only open section)
  if (targetSection.classList.contains('active')) {
    return;
  }
  
  // Close all sections first
  allSections.forEach(section => {
    section.classList.remove('active');
  });
  
  // Open the target section
  targetSection.classList.add('active');
}

// UPLOAD BUTTON PROGRESS FUNCTIONALITY
function initializeUploadButton() {
  const uploadButton = document.querySelector('.upload-btn-with-icon');
  const cancelButton = document.querySelector('.cancel-btn-with-icon');
  const progressContainer = document.querySelector('.upload-progress-container');
  const progressBar = document.querySelector('.upload-progress-bar');
  const progressText = document.querySelector('.upload-progress-text');
  const categoryOutline = document.querySelector('.category-outline.upload-button-only');
  
  if (!uploadButton || !cancelButton || !progressContainer || !progressBar || !progressText || !categoryOutline) {
    return;
  }
  
  uploadButton.addEventListener('click', async () => {
    // Start upload progress with smooth transition
    startUploadProgress(progressContainer, progressBar, progressText, categoryOutline, uploadButton, cancelButton);
    
    // Simulate upload progress (replace with actual upload logic)
    await simulateUpload(progressBar, progressText);
    
    // Complete upload
    completeUpload(progressContainer, progressBar, progressText, categoryOutline, uploadButton, cancelButton);
  });
  
  cancelButton.addEventListener('click', () => {
    // Cancel upload and return to original state
    cancelUpload(progressContainer, progressBar, progressText, categoryOutline, uploadButton, cancelButton);
  });
}

function startUploadProgress(progressContainer, progressBar, progressText, categoryOutline, uploadButton, cancelButton) {
  // Show container outline
  categoryOutline.classList.remove('no-outline');
  
  // Show progress container and text
  progressContainer.classList.add('active');
  progressText.classList.add('active');
  
  // Reset progress bar and text
  progressBar.style.width = '0%';
  progressText.textContent = '0%';
  
  // Slide upload button to cancel position and hide immediately
  uploadButton.classList.add('uploading');
  uploadButton.style.opacity = '0';
  
  // Slide cancel button to active position
  setTimeout(() => {
    cancelButton.classList.add('active');
  }, 100);
}

function updateUploadProgress(progressBar, percentage) {
  progressBar.style.width = `${percentage}%`;
}

function completeUpload(progressContainer, progressBar, progressText, categoryOutline, uploadButton, cancelButton) {
  // Complete the progress bar
  progressBar.style.width = '100%';
  if (progressText) {
    progressText.textContent = '100%';
  }
  
  // After a delay, hide progress and restore original state
  setTimeout(() => {
    progressContainer.classList.remove('active');
    progressText.classList.remove('active');
    categoryOutline.classList.add('no-outline');
    progressBar.style.width = '0%';
    progressText.textContent = '0%';
    
    // Show upload button first, then slide transition back
    uploadButton.style.opacity = '1';
    uploadButton.classList.remove('uploading');
    
    // Slide cancel button back to center
    setTimeout(() => {
      cancelButton.classList.remove('active');
    }, 100);
  }, 1000);
}

function cancelUpload(progressContainer, progressBar, progressText, categoryOutline, uploadButton, cancelButton) {
  // Hide progress
  progressContainer.classList.remove('active');
  progressText.classList.remove('active');
  categoryOutline.classList.add('no-outline');
  progressBar.style.width = '0%';
  progressText.textContent = '0%';
  
  // Show upload button first, then slide transition back
  uploadButton.style.opacity = '1';
  uploadButton.classList.remove('uploading');
  
  // Slide cancel button back to center
  setTimeout(() => {
    cancelButton.classList.remove('active');
  }, 100);
}

async function simulateUpload(progressBar, progressText) {
  // Simulate upload progress (replace with actual upload logic)
  for (let i = 0; i <= 100; i += 10) {
    updateUploadProgress(progressBar, i);
    if (progressText) {
      progressText.textContent = i + '%';
    }
    await new Promise(resolve => setTimeout(resolve, 200));
  }
}

function handleFileUpload(file) {
  console.log('handleFileUpload called with file:', file);
  
  // Add null check for file
  if (!file) {
    console.error('No file provided to handleFileUpload');
    return;
  }

  // Check file extension
  if (!file.name.toLowerCase().endsWith('.csv')) {
    console.error('Invalid file type:', file.name);
    alert('Please upload a CSV file');
    return;
  }
  
  const reader = new FileReader();
  
  reader.onload = function(e) {
    console.log('FileReader onload triggered');
    try {
      const csvData = e.target.result;
      console.log('CSV data first 100 chars:', csvData.substring(0, 100));
      analyzeFlightPath(csvData);
    } catch (error) {
      console.error('Error processing CSV data:', error);
      alert('Error processing CSV file: ' + error.message);
    }
  };
  
  reader.onerror = function(e) {
    console.error('FileReader error:', e.target.error);
    alert('Error reading file: ' + e.target.error);
  };
  
  console.log('Starting to read file as text');
  try {
    reader.readAsText(file);
  } catch (error) {
    console.error('Error starting file read:', error);
    alert('Error starting file read: ' + error.message);
  }
}

function analyzeFlightPath(csvData) {
  console.log('analyzeFlightPath called');
  
  if (!csvData) {
    console.error('No CSV data provided to analyzeFlightPath');
    return;
  }
  
  const lines = csvData.split('\n');
  console.log('Number of CSV lines:', lines.length);
  
  if (lines.length < 2) {
    console.error('Invalid CSV file format - not enough lines');
    alert('Invalid CSV file format');
    return;
  }
  
  // Parse CSV headers
  const headers = lines[0].split(',').map(h => h.trim());
  console.log('CSV headers:', headers);
  
  const waypoints = [];
  let validWaypoints = 0;
  
  // Parse waypoints
  for (let i = 1; i < lines.length; i++) {
    if (!lines[i].trim()) continue;
    
    const values = lines[i].split(',').map(v => v.trim());
    if (values.length !== headers.length) {
      console.warn(`Skipping line ${i + 1}: incorrect number of values`);
      continue;
    }
    
    const waypoint = {};
    headers.forEach((header, index) => {
      waypoint[header] = values[index];
    });
    waypoints.push(waypoint);
    validWaypoints++;
  }
  
  console.log('Valid waypoints parsed:', validWaypoints);
  
  if (waypoints.length === 0) {
    console.error('No valid waypoints found in CSV');
    alert('No waypoints found in CSV file');
    return;
  }

  try {
    console.log('Detecting parameters from waypoints');
    const params = {
      mode: detectMode(waypoints),
      radiusIncrement: detectRadiusIncrement(waypoints),
      aglIncrement: detectAGLIncrement(waypoints),
      centerCoordinates: detectCenterCoordinates(waypoints)
    };
    
    console.log('Detected parameters:', params);
    displayDetectedParams(params);
  } catch (error) {
    console.error('Error detecting parameters:', error);
    alert('Error analyzing flight path: ' + error.message);
  }
}

function detectMode(waypoints) {
  // Check for patterns that indicate ranch mode
  const hasConsistentPOI = waypoints.every(wp => 
    wp.poi_longitude === waypoints[0].poi_longitude
  );
  
  const hasVaryingGimbal = waypoints.some(wp => 
    parseFloat(wp.gimbalpitchangle) !== parseFloat(waypoints[0].gimbalpitchangle)
  );
  
  if (hasConsistentPOI && hasVaryingGimbal) {
    return 'ranch';
  }
  
  // Check for standard vs advanced
  const hasPOIRows = waypoints.some(wp => wp.poi_altitude !== '0');
  return hasPOIRows ? 'advanced' : 'standard';
}

function detectRadiusIncrement(waypoints) {
  // Calculate distances from center to each waypoint
  const center = detectCenterCoordinates(waypoints);
  if (!center) return null;

  const radii = waypoints.map(wp => {
    const dx = parseFloat(wp.longitude) - parseFloat(center.longitude);
    const dy = parseFloat(wp.latitude) - parseFloat(center.latitude);
    return Math.sqrt(dx * dx + dy * dy);
  }).sort((a, b) => a - b);

  if (radii.length < 2) return null;
  
  const increments = [];
  for (let i = 1; i < radii.length; i++) {
    increments.push(radii[i] - radii[i-1]);
  }
  
  // Return the most common increment
  const incrementCounts = {};
  increments.forEach(inc => {
    incrementCounts[inc] = (incrementCounts[inc] || 0) + 1;
  });
  
  return Object.entries(incrementCounts)
    .sort((a, b) => b[1] - a[1])[0][0];
}

function detectCenterCoordinates(waypoints) {
  // Find the point that appears most frequently as POI
  const poiCounts = {};
  waypoints.forEach(wp => {
    if (wp.poi_latitude && wp.poi_longitude) {
      const key = `${wp.poi_latitude},${wp.poi_longitude}`;
      poiCounts[key] = (poiCounts[key] || 0) + 1;
    }
  });
  
  if (Object.keys(poiCounts).length === 0) {
    // If no POI coordinates, use the average of all waypoints
    const sum = waypoints.reduce((acc, wp) => ({
      latitude: acc.latitude + parseFloat(wp.latitude),
      longitude: acc.longitude + parseFloat(wp.longitude)
    }), { latitude: 0, longitude: 0 });
    
    return {
      latitude: sum.latitude / waypoints.length,
      longitude: sum.longitude / waypoints.length
    };
  }
  
  // Return the most frequent POI coordinates
  const mostFrequent = Object.entries(poiCounts)
    .sort((a, b) => b[1] - a[1])[0][0]
    .split(',');
    
  return {
    latitude: parseFloat(mostFrequent[0]),
    longitude: parseFloat(mostFrequent[1])
  };
}

function detectAGLIncrement(waypoints) {
  // Find unique altitudes and sort them
  const altitudes = Array.from(new Set(waypoints.map(wp => parseFloat(wp.altitude))))
    .sort((a, b) => a - b);
  
  if (altitudes.length < 2) return null;
  
  const increments = [];
  for (let i = 1; i < altitudes.length; i++) {
    increments.push(altitudes[i] - altitudes[i-1]);
  }
  
  // Return the most common increment
  const incrementCounts = {};
  increments.forEach(inc => {
    incrementCounts[inc] = (incrementCounts[inc] || 0) + 1;
  });
  
  return Object.entries(incrementCounts)
    .sort((a, b) => b[1] - a[1])[0][0];
}

function displayDetectedParams(params) {
  console.log('Displaying detected parameters');
  const parsingResults = document.getElementById('parsingResults');
  const detectedParams = document.getElementById('detectedParams');
  
  if (!parsingResults || !detectedParams) {
    console.error('Could not find parsingResults or detectedParams elements');
    return;
  }
  
  // Clear previous results
  detectedParams.innerHTML = '';
  
  // Display each detected parameter
  Object.entries(params).forEach(([key, value]) => {
    if (value !== null) {
      const paramDiv = document.createElement('div');
      paramDiv.innerHTML = `<strong>${key}:</strong> <span>${value}</span>`;
      detectedParams.appendChild(paramDiv);
    }
  });
  
  parsingResults.classList.remove('hidden');
}

// Initialize everything when the DOM is ready
document.addEventListener('DOMContentLoaded', function() {
  console.log('DOM Content Loaded - Initializing popup functionality');
  
  // Initialize popup (optional - only if popup exists)
  const popup = document.getElementById('addPathPopup');
  
  if (popup) {
    popup.classList.add('hidden');
    
    // Initialize upload area (only if it exists)
    const uploadArea = document.getElementById('csvUploadArea');
    const fileInput = document.getElementById('csvFileInput');
    
    if (uploadArea && fileInput) {
      console.log('Setting up file upload handlers');
      // Click to upload
      uploadArea.addEventListener('click', (e) => {
        console.log('Upload area clicked');
        e.stopPropagation();
        fileInput.click();
      });
      
      // Drag and drop
      uploadArea.addEventListener('dragover', (e) => {
        e.preventDefault();
        e.stopPropagation();
        uploadArea.style.borderColor = 'rgba(255, 255, 255, 0.4)';
      });
      
      uploadArea.addEventListener('dragleave', (e) => {
        e.preventDefault();
        e.stopPropagation();
        uploadArea.style.borderColor = 'rgba(255, 255, 255, 0.2)';
      });
      
      uploadArea.addEventListener('drop', (e) => {
        console.log('File dropped');
        e.preventDefault();
        e.stopPropagation();
        uploadArea.style.borderColor = 'rgba(255, 255, 255, 0.2)';
        if (e.dataTransfer.files.length) {
          handleFileUpload(e.dataTransfer.files[0]);
        }
      });
      
      // File input change
      fileInput.addEventListener('change', (e) => {
        console.log('File input changed');
        e.stopPropagation();
        if (e.target.files.length) {
          handleFileUpload(e.target.files[0]);
        }
      });
    }
  }
});

// Make functions globally available
window.showAddPathPopup = showAddPathPopup;
window.hideAddPathPopup = hideAddPathPopup;
window.handleFileUpload = handleFileUpload;
window.analyzeFlightPath = analyzeFlightPath;
window.detectMode = detectMode;
window.detectRadiusIncrement = detectRadiusIncrement;
window.detectAGLIncrement = detectAGLIncrement;
window.detectCenterCoordinates = detectCenterCoordinates;
window.displayDetectedParams = displayDetectedParams;

// API Endpoints
const API_ENDPOINTS = {
    DRONE_PATH: "https://7bidiow2t9.execute-api.us-west-2.amazonaws.com/prod/DronePathREST",
    START_UPLOAD: "https://o7d0i4to5a.execute-api.us-west-2.amazonaws.com/prod/start-multipart-upload",
    GET_PRESIGNED_URL: "https://o7d0i4to5a.execute-api.us-west-2.amazonaws.com/prod/get-presigned-url",
    COMPLETE_UPLOAD: "https://o7d0i4to5a.execute-api.us-west-2.amazonaws.com/prod/complete-multipart-upload",
    SAVE_SUBMISSION: "https://o7d0i4to5a.execute-api.us-west-2.amazonaws.com/prod/save-submission"
};

// Enhanced Drone Path Generator API Configuration
const ENHANCED_API_BASE = "https://7bidiow2t9.execute-api.us-west-2.amazonaws.com/prod";

// Enhanced Drone Path Generator Class
class EnhancedDronePathGenerator {
    constructor() {
        this.currentOptimizedParams = null;
        this.initializeEventListeners();
    }

    initializeEventListeners() {
        const optimizeButton = document.getElementById('optimizeButton');
        const downloadMasterCSV = document.getElementById('downloadMasterCSV');
        
        if (optimizeButton) {
            optimizeButton.addEventListener('click', (e) => {
                e.preventDefault(); // Prevent form submission
                this.handleOptimize();
            });
        }
        
        if (downloadMasterCSV) {
            downloadMasterCSV.addEventListener('click', (e) => {
                e.preventDefault(); // Prevent form submission
                this.handleDownloadMasterCSV();
            });
        }
        
        // Add event listeners for input changes to enable optimization
        const inputs = ['missionTitle', 'centerCoordinates', 'batteryMinutes', 'numBatteries'];
        inputs.forEach(inputId => {
            const input = document.getElementById(inputId);
            if (input) {
                input.addEventListener('input', () => this.validateForm());
            }
        });
    }

    validateForm() {
        const centerCoords = document.getElementById('centerCoordinates')?.value?.trim();
        const batteryMinutes = document.getElementById('batteryMinutes')?.value;
        const numBatteries = document.getElementById('numBatteries')?.value;

        // Center coordinates are always required
        if (!centerCoords) {
            const optimizeButton = document.getElementById('optimizeButton');
            if (optimizeButton) {
                optimizeButton.disabled = true;
            }
            return false;
        }

        // Validate battery minutes if provided (allow empty for default)
        if (batteryMinutes && (batteryMinutes < 10 || batteryMinutes > 60)) {
            const optimizeButton = document.getElementById('optimizeButton');
            if (optimizeButton) {
                optimizeButton.disabled = true;
            }
            return false;
        }

        // Validate number of batteries if provided (allow empty for default)
        if (numBatteries && (numBatteries < 1 || numBatteries > 12)) {
            const optimizeButton = document.getElementById('optimizeButton');
            if (optimizeButton) {
                optimizeButton.disabled = true;
            }
            return false;
        }

        // Form is valid
        const optimizeButton = document.getElementById('optimizeButton');
        if (optimizeButton) {
            optimizeButton.disabled = false;
        }
        return true;
    }

    async handleOptimize() {
        if (!this.validateForm()) {
            this.showError('Please fill in all required fields with valid values.');
            return;
        }

        const centerCoords = document.getElementById('centerCoordinates').value.trim();
        // Use default values if fields are empty
        const batteryMinutes = parseInt(document.getElementById('batteryMinutes').value) || 20;
        const numBatteries = parseInt(document.getElementById('numBatteries').value) || 3;

        this.setOptimizeLoading(true);
        this.hideError();
        this.hideOptimizationResults();

        try {
            // Step 1: Optimize the spiral pattern
            console.log('Starting optimization for:', { batteryMinutes, batteries: numBatteries, center: centerCoords });
            
            const optimizationResponse = await fetch(`${ENHANCED_API_BASE}/api/optimize-spiral`, {
                method: 'POST',
                headers: { 'Content-Type': 'application/json' },
                body: JSON.stringify({
                    batteryMinutes: batteryMinutes,
                    batteries: numBatteries,
                    center: centerCoords
                })
            });

            if (!optimizationResponse.ok) {
                const errorData = await optimizationResponse.json().catch(() => ({}));
                throw new Error(errorData.error || `Optimization failed: ${optimizationResponse.status}`);
            }

            const optimizationData = await optimizationResponse.json();
            console.log('Optimization response:', optimizationData);

            // Step 2: Get elevation data
            const elevationResponse = await fetch(`${ENHANCED_API_BASE}/api/elevation`, {
                method: 'POST',
                headers: { 'Content-Type': 'application/json' },
                body: JSON.stringify({
                    center: centerCoords
                })
            });

            let elevationFeet = null;
            if (elevationResponse.ok) {
                const elevationData = await elevationResponse.json();
                elevationFeet = elevationData.elevation_feet;
            }

            // Store the optimized parameters for CSV downloads (use defaults for empty fields)
            this.currentOptimizedParams = {
                ...optimizationData.optimized_params,
                center: centerCoords,
                minHeight: document.getElementById('minHeightFeet')?.value || 100,
                maxHeight: document.getElementById('maxHeightFeet')?.value || 400
            };

            // Display results
            this.displayOptimizationResults(optimizationData, elevationFeet);
            this.enableDownloads();

        } catch (error) {
            console.error('Optimization error:', error);
            this.showError(error.message || 'Failed to optimize flight plan. Please try again.');
        } finally {
            this.setOptimizeLoading(false);
        }
    }

    displayOptimizationResults(data, elevationFeet) {
        const params = data.optimized_params;
        const info = data.optimization_info || {};
        
        // Update result values
        document.getElementById('patternType').textContent = 'Exponential Spiral';
        document.getElementById('numBounces').textContent = params.N || '-';
        document.getElementById('flightRadius').textContent = params.rHold ? `${Math.round(params.rHold)} ft` : '-';
        document.getElementById('estimatedTime').textContent = params.estimated_time_minutes ? 
            `${params.estimated_time_minutes} min` : '-';
        
        // Set battery utilization color based on value
        const utilizationSpan = document.getElementById('batteryUtilization');
        if (params.battery_utilization) {
            utilizationSpan.textContent = `${params.battery_utilization}%`;
            // Color coding for utilization
            utilizationSpan.className = 'result-value';
            if (params.battery_utilization > 90) {
                utilizationSpan.classList.add('warning');
            } else if (params.battery_utilization < 70) {
                utilizationSpan.classList.add('error');
            } else {
                utilizationSpan.classList.add('success');
            }
        } else {
            utilizationSpan.textContent = '-';
            utilizationSpan.className = 'result-value';
        }

        // Display elevation if available
        if (elevationFeet !== null) {
            document.getElementById('groundElevation').textContent = `${Math.round(elevationFeet)} ft MSL`;
        } else {
            document.getElementById('groundElevation').textContent = 'N/A';
        }

        // Show the results section
        document.getElementById('optimizationResults').style.display = 'block';

        // Log optimization details
        this.logOptimizationDetails(data);
    }

    logOptimizationDetails(data) {
        const logContent = document.getElementById('logContent');
        const missionLogs = document.getElementById('missionLogs');
        
        if (logContent && missionLogs) {
            const params = data.optimized_params;
            const info = data.optimization_info || {};
            
            let logHtml = '';
            logHtml += `<p><strong>Optimization Algorithm:</strong> Intelligent Balanced Scaling with Binary Search</p>`;
            logHtml += `<p><strong>Pattern Type:</strong> Exponential Spiral with Neural Network Optimization</p>`;
            logHtml += `<p><strong>Start Radius:</strong> ${params.r0 || 150} ft</p>`;
            logHtml += `<p><strong>Slices:</strong> ${params.slices} (one per battery)</p>`;
            
            if (info.bounce_scaling_reason) {
                logHtml += `<p><strong>Bounce Count Logic:</strong> ${info.bounce_scaling_reason}</p>`;
            }
            
            if (info.radius_optimization_iterations) {
                logHtml += `<p><strong>Binary Search Iterations:</strong> ${info.radius_optimization_iterations}</p>`;
            }
            
            logHtml += `<p><strong>Safety Margin:</strong> 95% battery utilization maximum</p>`;
            logHtml += `<p><strong>Altitude Logic:</strong> Outbound: 0.37ft/ft climb, Inbound: 0.1ft/ft descent</p>`;
            
            logContent.innerHTML = logHtml;
            missionLogs.style.display = 'block';
        }
    }

    enableDownloads() {
        const downloadMasterCSV = document.getElementById('downloadMasterCSV');
        const batteryDownloads = document.getElementById('batteryDownloads');
        const batteryButtons = document.getElementById('batteryButtons');
        
        if (downloadMasterCSV) {
            downloadMasterCSV.disabled = false;
            downloadMasterCSV.style.display = 'block';
        }
        
        if (batteryDownloads && batteryButtons && this.currentOptimizedParams) {
            // Clear existing battery buttons
            batteryButtons.innerHTML = '';
            
            // Create individual battery download buttons
            for (let i = 0; i < this.currentOptimizedParams.slices; i++) {
                const batteryBtn = document.createElement('button');
                batteryBtn.type = 'button';
                batteryBtn.className = 'battery-btn';
                batteryBtn.innerHTML = `🔋 Battery ${i + 1}`;
                batteryBtn.onclick = (e) => {
                    e.preventDefault(); // Prevent form submission
                    this.handleDownloadBatteryCSV(i);
                };
                batteryButtons.appendChild(batteryBtn);
            }
            
            batteryDownloads.style.display = 'block';
        }
    }

    async handleDownloadMasterCSV() {
        if (!this.currentOptimizedParams) {
            this.showError('Please optimize the flight plan first.');
            return;
        }

        try {
            await this.downloadCSV('master', null);
        } catch (error) {
            console.error('Master CSV download error:', error);
            this.showError('Failed to download master CSV. Please try again.');
        }
    }

    async handleDownloadBatteryCSV(batteryIndex) {
        if (!this.currentOptimizedParams) {
            this.showError('Please optimize the flight plan first.');
            return;
        }

        try {
            await this.downloadCSV('battery', batteryIndex);
        } catch (error) {
            console.error(`Battery ${batteryIndex + 1} CSV download error:`, error);
            this.showError(`Failed to download battery ${batteryIndex + 1} CSV. Please try again.`);
        }
    }

    async downloadCSV(type, batteryIndex = null) {
        const requestBody = {
            slices: this.currentOptimizedParams.slices,
            N: this.currentOptimizedParams.N,
            r0: this.currentOptimizedParams.r0,
            rHold: this.currentOptimizedParams.rHold,
            center: this.currentOptimizedParams.center,
            minHeight: parseFloat(this.currentOptimizedParams.minHeight),
            maxHeight: this.currentOptimizedParams.maxHeight ? 
                      parseFloat(this.currentOptimizedParams.maxHeight) : null
        };

        let endpoint = `${ENHANCED_API_BASE}/api/csv`;
        let filename = 'flight-plan';

        if (type === 'battery' && batteryIndex !== null) {
            endpoint = `${ENHANCED_API_BASE}/api/csv/battery/${batteryIndex + 1}`;
            filename = `battery-${batteryIndex + 1}`;
        }

        // Add mission title to filename if available
        const missionTitle = document.getElementById('missionTitle')?.value?.trim();
        if (missionTitle) {
            const safeTitle = missionTitle.replace(/[^a-zA-Z0-9-_]/g, '_').substring(0, 50);
            filename = `${safeTitle}-${filename}`;
        }

        console.log(`Downloading ${type} CSV:`, { endpoint, requestBody });

        const response = await fetch(endpoint, {
            method: 'POST',
            headers: { 'Content-Type': 'application/json' },
            body: JSON.stringify(requestBody)
        });

        if (!response.ok) {
            const errorData = await response.json().catch(() => ({}));
            throw new Error(errorData.error || `CSV download failed: ${response.status}`);
        }

        // Handle CSV response (should be text/csv)
        const csvText = await response.text();
        
        // Create download
        const blob = new Blob([csvText], { type: 'text/csv' });
        const url = window.URL.createObjectURL(blob);
        const a = document.createElement('a');
        a.href = url;
        a.download = `${filename}.csv`;
        document.body.appendChild(a);
        a.click();
        document.body.removeChild(a);
        window.URL.revokeObjectURL(url);

        // Log successful download
        this.logDownload(type, batteryIndex, filename);
    }

    logDownload(type, batteryIndex, filename) {
        const logContent = document.getElementById('logContent');
        if (logContent) {
            const downloadMsg = type === 'battery' ? 
                `Battery ${batteryIndex + 1} CSV downloaded: ${filename}.csv` :
                `Master CSV downloaded: ${filename}.csv`;
            
            const existingContent = logContent.innerHTML;
            logContent.innerHTML = existingContent + `<p><strong>Download:</strong> ${downloadMsg}</p>`;
        }
    }

    setOptimizeLoading(loading) {
        const optimizeButton = document.getElementById('optimizeButton');
        const optimizeButtonText = document.getElementById('optimizeButtonText');
        const optimizeSpinner = document.getElementById('optimizeSpinner');

        if (optimizeButton && optimizeButtonText && optimizeSpinner) {
            optimizeButton.disabled = loading;
            optimizeButtonText.textContent = loading ? 'Optimizing...' : 'Optimize Flight Plan';
            optimizeSpinner.style.display = loading ? 'block' : 'none';
        }
    }

    showError(message) {
        const errorDiv = document.getElementById('optimizationError');
        const errorText = document.getElementById('optimizationErrorText');
        
        if (errorDiv && errorText) {
            errorText.textContent = message;
            errorDiv.style.display = 'block';
        }
    }

    hideError() {
        const errorDiv = document.getElementById('optimizationError');
        if (errorDiv) {
            errorDiv.style.display = 'none';
        }
    }

    hideOptimizationResults() {
        const resultsDiv = document.getElementById('optimizationResults');
        const downloadMasterCSV = document.getElementById('downloadMasterCSV');
        const batteryDownloads = document.getElementById('batteryDownloads');
        const missionLogs = document.getElementById('missionLogs');
        
        if (resultsDiv) resultsDiv.style.display = 'none';
        if (downloadMasterCSV) {
            downloadMasterCSV.style.display = 'none';
            downloadMasterCSV.disabled = true;
        }
        if (batteryDownloads) batteryDownloads.style.display = 'none';
        if (missionLogs) missionLogs.style.display = 'none';
    }
}

// Initialize the enhanced drone path generator when DOM is loaded
document.addEventListener('DOMContentLoaded', () => {
    new EnhancedDronePathGenerator();
});

// Keep essential file upload and ML processing functionality
async function saveSubmissionMetadata(objectKey) {
    const email = document.getElementById('email').value;
    const propertyTitle = document.getElementById('propertyTitle').value;
    const listingDescription = document.getElementById('listingDescription').value;
    const addressOfProperty = document.getElementById('addressOfProperty').value;
    const optionalNotes = document.getElementById('optionalNotes').value;

    const response = await fetch(API_ENDPOINTS.SAVE_SUBMISSION, {
        method: 'POST',
        headers: { 'Content-Type': 'application/json' },
        body: JSON.stringify({
            email,
            propertyTitle,
            listingDescription,
            addressOfProperty,
            optionalNotes,
            objectKey
        })
    });

    if (!response.ok) {
        throw new Error(`Failed to save submission metadata: ${response.status}`);
    }

    return response.json();
}

async function startMultipartUpload(fileName, fileType) {
    const response = await fetch(API_ENDPOINTS.START_UPLOAD, {
        method: 'POST',
        headers: { 'Content-Type': 'application/json' },
        body: JSON.stringify({ fileName, fileType })
    });

    if (!response.ok) {
        throw new Error(`Failed to start multipart upload: ${response.status}`);
    }

    return response.json();
}

async function getPresignedUrlForPart(uploadId, bucketName, objectKey, partNumber) {
    const response = await fetch(API_ENDPOINTS.GET_PRESIGNED_URL, {
        method: 'POST',
        headers: { 'Content-Type': 'application/json' },
        body: JSON.stringify({ uploadId, bucketName, objectKey, partNumber })
    });

    if (!response.ok) {
        throw new Error(`Failed to get presigned URL: ${response.status}`);
    }

    return response.json();
}

async function completeMultipartUpload(uploadId, bucketName, objectKey, parts) {
    const response = await fetch(API_ENDPOINTS.COMPLETE_UPLOAD, {
        method: 'POST',
        headers: { 'Content-Type': 'application/json' },
        body: JSON.stringify({ uploadId, bucketName, objectKey, parts })
    });

    if (!response.ok) {
        throw new Error(`Failed to complete multipart upload: ${response.status}`);
    }

    return response.json();
}

async function uploadFileInChunks(file) {
    const chunkSize = 50 * 1024 * 1024; // 50MB per chunk
    const totalChunks = Math.ceil(file.size / chunkSize);

    try {
        // Start multipart upload
        const { uploadId, bucketName, objectKey } = await startMultipartUpload(file.name, file.type);
        
        const uploadPromises = [];
        const parts = [];

        // Upload chunks
        for (let i = 0; i < totalChunks; i++) {
            const start = i * chunkSize;
            const end = Math.min(start + chunkSize, file.size);
            const chunk = file.slice(start, end);
            const partNumber = i + 1;

            const uploadPromise = uploadPart(uploadId, bucketName, objectKey, chunk, partNumber);
            uploadPromises.push(uploadPromise);
        }

        // Wait for all uploads to complete
        const partResults = await Promise.all(uploadPromises);
        
        partResults.forEach((result, index) => {
            parts.push({
                PartNumber: index + 1,
                ETag: result.etag
            });
        });

        // Complete multipart upload
        const result = await completeMultipartUpload(uploadId, bucketName, objectKey, parts);
        
        // Save submission metadata
        await saveSubmissionMetadata(result.objectKey);
        
        return result;
        
    } catch (error) {
        console.error('Upload failed:', error);
        throw error;
    }
}

async function uploadPart(uploadId, bucketName, objectKey, chunk, partNumber) {
    try {
        // Get presigned URL for this part
        const { presignedUrl } = await getPresignedUrlForPart(uploadId, bucketName, objectKey, partNumber);
        
        // Upload the chunk
        const response = await fetch(presignedUrl, {
            method: 'PUT',
            body: chunk,
            headers: {
                'Content-Type': 'application/octet-stream'
            }
        });

        if (!response.ok) {
            throw new Error(`Part ${partNumber} upload failed: ${response.status}`);
        }

        return {
            partNumber,
            etag: response.headers.get('ETag')
        };
    } catch (error) {
        console.error(`Error uploading part ${partNumber}:`, error);
        throw error;
    }
}

// ML PROCESSING FUNCTIONALITY
(function() {
  // Configuration - Update this with your actual API Gateway URL after deployment
  const ML_API_BASE_URL = 'https://3xzfdyvwpd.execute-api.us-west-2.amazonaws.com/prod';
  
  const s3UrlInput = document.getElementById('s3UrlInput');
  const mlEmailField = document.getElementById('mlEmailField');
  const pipelineStepSelect = document.getElementById('pipelineStepSelect');
  const startProcessingBtn = document.getElementById('startProcessingBtn');
  const processingBtnText = document.getElementById('processingBtnText');
  const processingSpinner = document.getElementById('processingSpinner');
  const processingStatus = document.getElementById('processingStatus');
  const processingError = document.getElementById('processingError');
  const jobIdSpan = document.getElementById('jobId');
  const jobStatusSpan = document.getElementById('jobStatus');
  const errorMessageP = document.getElementById('errorMessage');
  const gpsCsvWrapper = document.getElementById('gpsCsvWrapper');
  const gpsCsvData = document.getElementById('gpsCsvData');

  // S3 URL validation regex - accepts both s3:// and https:// formats
  const S3_URL_REGEX = /^(?:s3:\/\/[a-z0-9.-]+\/(.+)|https:\/\/(?:([a-z0-9.-]+)\.s3\.amazonaws\.com\/(.+)|s3\.amazonaws\.com\/([a-z0-9.-]+)\/(.+)))$/;

  // Email validation regex
  const EMAIL_REGEX = /^[^\s@]+@[^\s@]+\.[^\s@]+$/;

  if (startProcessingBtn) {
    startProcessingBtn.addEventListener('click', handleStartProcessing);
  }

  if (s3UrlInput) {
    s3UrlInput.addEventListener('input', validateForm);
  }

  if (mlEmailField) {
    mlEmailField.addEventListener('input', validateForm);
  }

  if (pipelineStepSelect) {
    pipelineStepSelect.addEventListener('change', () => {
      updatePlaceholderText();
      toggleGpsCsvVisibility();
    });
    updatePlaceholderText(); // Initialize
    toggleGpsCsvVisibility(); // Initialize
  }

  function toggleGpsCsvVisibility() {
    if (!gpsCsvWrapper || !pipelineStepSelect) return;
    
    // Only show GPS CSV textarea for SfM step
    if (pipelineStepSelect.value === 'sfm') {
      gpsCsvWrapper.style.display = 'block';
    } else {
      gpsCsvWrapper.style.display = 'none';
    }
  }

  function updatePlaceholderText() {
    if (!s3UrlInput || !pipelineStepSelect) return;
    
    const step = pipelineStepSelect.value;
    const placeholders = {
      'sfm': 'S3 URL (images zip file for Structure from Motion processing)',
      '3dgs': 'S3 URL (sparse reconstruction output for 3D Gaussian Splatting)',
      'compression': 'S3 URL (3D Gaussian model for compression)'
    };
    
    const stepClasses = {
      'sfm': 'step-sfm',
      '3dgs': 'step-3dgs', 
      'compression': 'step-compression'
    };
    
    s3UrlInput.placeholder = placeholders[step] || placeholders['sfm'];
    
    // Update visual styling
    s3UrlInput.className = s3UrlInput.className.replace(/step-\w+/g, '');
    s3UrlInput.classList.add(stepClasses[step] || stepClasses['sfm']);
  }

  function validateForm() {
    const s3Url = s3UrlInput?.value?.trim() || '';
    const email = mlEmailField?.value?.trim() || '';
    
    const isValidS3Url = S3_URL_REGEX.test(s3Url);
    const isValidEmail = EMAIL_REGEX.test(email);
    
    if (startProcessingBtn) {
      startProcessingBtn.disabled = !(isValidS3Url && isValidEmail);
    }

    // Visual feedback for S3 URL
    if (s3UrlInput) {
      if (s3Url && !isValidS3Url) {
        s3UrlInput.style.borderColor = '#dc3545';
      } else {
        s3UrlInput.style.borderColor = '';
      }
    }

    // Visual feedback for email
    if (mlEmailField) {
      if (email && !isValidEmail) {
        mlEmailField.style.borderColor = '#dc3545';
      } else {
        mlEmailField.style.borderColor = '';
      }
    }
  }

  async function handleStartProcessing() {
    const s3Url = s3UrlInput?.value?.trim();
    const email = mlEmailField?.value?.trim();
    const pipelineStep = pipelineStepSelect?.value || 'sfm';
    const csvData = gpsCsvData?.value?.trim();

    if (!s3Url || !email) {
      showError('Please fill in all required fields.');
      return;
    }

    if (!S3_URL_REGEX.test(s3Url)) {
      showError('Please enter a valid S3 URL (e.g., s3://bucket-name/file.zip or https://bucket-name.s3.amazonaws.com/file.zip)');
      return;
    }

    if (!EMAIL_REGEX.test(email)) {
      showError('Please enter a valid email address.');
      return;
    }

    // Show loading state
    setLoadingState(true);
    hideStatus();
    hideError();

    try {
      const requestBody = {
        s3Url: s3Url,
        email: email,
        pipelineStep: pipelineStep
      };

      // Add CSV data only if it's the SfM step and data is provided
      if (pipelineStep === 'sfm' && csvData) {
        requestBody.csvData = csvData;
        console.log('🛰️ Including GPS CSV data for enhanced SfM processing');
      }

      const response = await fetch(`${ML_API_BASE_URL}/start-job`, {
        method: 'POST',
        headers: {
          'Content-Type': 'application/json',
        },
        body: JSON.stringify(requestBody)
      });

      const data = await response.json();

      if (!response.ok) {
        throw new Error(data.error || `HTTP ${response.status}: ${response.statusText}`);
      }

      // Show success status
      showSuccess(data.jobId, data.executionArn);

    } catch (error) {
      console.error('Error starting ML processing:', error);
      showError(error.message || 'Failed to start processing. Please try again.');
    } finally {
      setLoadingState(false);
    }
  }

  function setLoadingState(loading) {
    if (!startProcessingBtn || !processingBtnText || !processingSpinner) return;

    startProcessingBtn.disabled = loading;
    
    if (loading) {
      processingBtnText.textContent = 'Starting...';
      processingSpinner.style.display = 'inline-block';
    } else {
      processingBtnText.textContent = 'Start Processing';
      processingSpinner.style.display = 'none';
    }
  }

  // Enhanced progress tracking
  let currentTracker = null;

  function showProgressTracker(jobId, executionArn) {
    console.log('🎯 showProgressTracker called with jobId:', jobId, 'executionArn:', executionArn);
    
    // Use the existing processing status container instead of creating a new one
    const statusContainer = document.getElementById('processingStatus');
    if (!statusContainer) {
      console.error('❌ Processing status container not found!');
      return;
    }
    
    // Create the progress tracker HTML
    const trackerHTML = createProgressTrackerHTML(jobId, executionArn);
    console.log('🎨 Generated tracker HTML length:', trackerHTML.length);
    
    // Replace the content of the status container with our progress tracker
    statusContainer.innerHTML = trackerHTML;
    statusContainer.style.display = 'block';
    console.log('✅ Progress tracker displayed in status container');
    
    // Add stop button next to the start button
    addStopButtonToForm(jobId, executionArn);
    
    // Initialize the progress tracker
    initializeProgressTracker(jobId, executionArn);
    console.log('🚀 Progress tracker initialized');
  }

  function addStopButtonToForm(jobId, executionArn) {
    // Find the start button
    const startButton = document.querySelector('#ml-container .dpu-btn');
    if (!startButton) {
      console.error('❌ Start button not found');
      return;
    }
    
    // Check if stop button already exists
    if (document.getElementById('stopProcessingButton')) {
      return; // Already added
    }
    
    // Create stop button
    const stopButton = document.createElement('button');
    stopButton.id = 'stopProcessingButton';
    stopButton.className = 'stop-button';
    stopButton.innerHTML = `
      <span class="stop-icon">⏹</span>
      Stop Processing
    `;
    stopButton.onclick = () => stopProcessing(jobId, executionArn);
    
    // Insert stop button after start button
    startButton.parentNode.insertBefore(stopButton, startButton.nextSibling);
    console.log('✅ Stop button added to form');
  }



  function createProgressTrackerHTML(jobId, executionArn) {
    return `
      <div class="apple-progress-tracker" id="appleProgressTracker">
        <!-- Progress Bar Container -->
        <div class="progress-container">
          <div class="pill-progress-bar">
            <div class="pill-progress-fill" id="pillProgressFill"></div>
          </div>
          <div class="status-text" id="statusText">Setting up your processing pipeline</div>
        </div>
      </div>
    `;
  }

  function initializeProgressTracker(jobId, executionArn) {
    const startTime = Date.now();
    let currentStage = 'starting';
    let status = 'RUNNING';

    // Simple timer (no display needed for minimal design)
    const timeInterval = setInterval(() => {
      // Just keeping track of time, no UI update needed
    }, 1000);

    // Simulate realistic progress
    const progressSteps = [
      { delay: 2000, stage: 'sfm', progress: 25, details: 'Processing images...' },
      { delay: 120000, stage: 'sfm', progress: 25, details: 'Feature extraction: 45% complete' },
      { delay: 240000, stage: 'sfm', progress: 25, details: 'Feature matching: 78% complete' },
      { delay: 360000, stage: '3dgs', progress: 70, details: 'Starting progressive training...' },
      { delay: 420000, stage: '3dgs', progress: 70, details: 'Phase 1: Coarse structure (25% resolution)' },
      { delay: 540000, stage: '3dgs', progress: 70, details: 'Phase 2: Intermediate detail (50% resolution)' },
      { delay: 660000, stage: '3dgs', progress: 70, details: 'Phase 3: Fine detail (75% resolution)' },
      { delay: 720000, stage: '3dgs', progress: 70, details: 'Phase 4: Full resolution training' },
      { delay: 780000, stage: 'compression', progress: 90, details: 'Optimizing for web delivery...' },
      { delay: 840000, stage: 'completed', progress: 100, details: 'Processing complete!' }
    ];

    progressSteps.forEach(step => {
      setTimeout(() => {
        updateProgressDisplay(step.stage, step.progress, step.details);
        if (step.stage === 'completed') {
          clearInterval(timeInterval);
          showCompletionMessage(jobId);
        }
      }, step.delay);
    });

    // Store references for cleanup
    currentTracker = {
      timeInterval,
      jobId,
      executionArn
    };
  }

  function updateProgressDisplay(stage, progress, details) {
    const stageMessages = {
      starting: 'Setting up your processing pipeline',
      sfm: 'Extracting features from uploaded images',
      '3dgs': 'Training advanced neural 3D representation',
      compression: 'Optimizing model for web delivery',
      completed: 'Your 3D model is ready!'
    };

    // Update progress bar
    const progressFill = document.getElementById('pillProgressFill');
    if (progressFill) {
      progressFill.style.width = `${progress}%`;
    }

    // Update status text
    const statusText = document.getElementById('statusText');
    if (statusText) {
      const message = details || stageMessages[stage] || stageMessages.starting;
      statusText.textContent = message;
    }

    // Show completion state if done
    if (stage === 'completed') {
      const statusText = document.getElementById('statusText');
      if (statusText) {
        statusText.textContent = 'Your 3D model is ready!';
      }
      
      // Hide stop button when complete
      const stopButton = document.getElementById('stopProcessingButton');
      if (stopButton) {
        stopButton.style.display = 'none';
      }
    }
  }

  function showCompletionMessage(jobId) {
    const statusMessages = document.getElementById('statusMessages');
    if (statusMessages) {
      statusMessages.innerHTML = `
        <div class="success-container">
          <div class="success-message">
            <span class="success-icon">🎉</span>
            <div>
              <strong>Processing Complete!</strong>
              <p>Your 3D Gaussian Splat model has been optimized and is ready for download. Check your email for the download link.</p>
            </div>
          </div>
        </div>
      `;
    }
  }

  // Stop processing function
  function stopProcessing(jobId, executionArn) {
    console.log('🛑 Stopping processing for job:', jobId);
    
    // Show confirmation
    if (!confirm('Are you sure you want to stop processing? This cannot be undone.')) {
      return;
    }
    
    // Update UI immediately
    const statusText = document.getElementById('statusText');
    const stopButton = document.getElementById('stopButton');
    const progressFill = document.getElementById('pillProgressFill');
    
    if (statusText) statusText.textContent = 'Stopping processing...';
    if (stopButton) stopButton.disabled = true;
    
    // Call API to stop the job (this would need to be implemented)
    fetch(`${ML_API_BASE_URL}/stop-job`, {
      method: 'POST',
      headers: { 'Content-Type': 'application/json' },
      body: JSON.stringify({ jobId, executionArn })
    })
    .then(response => response.json())
    .then(data => {
      if (statusText) statusText.textContent = 'Processing stopped';
      if (progressFill) progressFill.style.background = '#ef4444';
      setTimeout(() => {
        // Hide the progress tracker after a delay
        const tracker = document.getElementById('appleProgressTracker');
        if (tracker) tracker.style.display = 'none';
      }, 2000);
    })
    .catch(error => {
      console.error('Error stopping job:', error);
      if (statusText) statusText.textContent = 'Failed to stop processing';
      if (stopButton) stopButton.disabled = false;
    });
  }

  // Make it globally available
  window.stopProcessing = stopProcessing;

  function showSuccess(jobId, executionArn) {
    console.log('✅ Job started successfully, showing progress tracker...');
    
    // Show the beautiful progress tracker instead of the basic status
    showProgressTracker(jobId, executionArn);

    // Store the execution ARN for future status checking
    console.log('Execution ARN:', executionArn);
    console.log('🎉 Progress tracker initialized for job:', jobId);
  }

  function showError(message) {
    if (!processingError || !errorMessageP) return;

    errorMessageP.textContent = message;
    processingError.style.display = 'block';
  }

  function hideError() {
    if (processingError) {
      processingError.style.display = 'none';
    }
  }

  function hideStatus() {
    if (processingStatus) {
      processingStatus.style.display = 'none';
    }
  }

  // Initialize form validation
  validateForm();
})();

// Mapbox Integration for New Project Modal
let map = null;
let currentMarker = null;
let selectedCoordinates = null;

// Mapbox Access Token
mapboxgl.accessToken = 'pk.eyJ1Ijoic3BhY2Vwb3J0IiwiYSI6ImNtY3F6MW5jYjBsY2wyanEwbHVnd3BrN2sifQ.z2mk_LJg-ey2xqxZW1vW6Q';

// Global function to hide instructions
function hideInstructions() {
  const instructions = document.getElementById('map-instructions');
  const mapContainer = document.querySelector('.map-container');
  
  if (instructions && !instructions.classList.contains('hidden')) {
    instructions.classList.add('hidden');
    mapContainer.classList.add('instructions-hidden');
    
    // Delay removing the instructions to allow for fade out animation
    setTimeout(() => {
      instructions.style.display = 'none';
      mapContainer.classList.remove('has-instructions', 'instructions-hidden');
    }, 300);
  }
}

function initializeMap() {
  // Only initialize if the map container exists and map hasn't been created yet
  const mapContainer = document.getElementById('map-container');
  if (!mapContainer || map) return;

  try {
    map = new mapboxgl.Map({
      container: 'map-container',
      style: 'mapbox://styles/mapbox/satellite-v9', // Satellite imagery
      center: [-98.5795, 39.8283], // Center of USA as default
      zoom: 4,
      attributionControl: false // Remove attribution for cleaner look
    });

    // Hide instructions on any map interaction

    // Show instructions initially and add click handler
    document.addEventListener('DOMContentLoaded', () => {
      const mapContainer = document.querySelector('.map-container');
      const instructions = document.getElementById('map-instructions');
      const instructionContent = document.querySelector('.instruction-content');
      
      mapContainer.classList.add('has-instructions');
      
      // Add click handler to instructions
      if (instructionContent) {
        instructionContent.addEventListener('click', (e) => {
          e.stopPropagation();
          hideInstructions();
        });
      }
    });

    // Add interaction event listeners to hide instructions
    map.on('mousedown', hideInstructions);
    map.on('touchstart', hideInstructions);
    map.on('drag', hideInstructions);
    map.on('zoom', hideInstructions);

    // Add click event listener
    map.on('click', (e) => {
      const { lng, lat } = e.lngLat;
      
      // DIAGNOSTIC: Log click details
      const mapContainer = document.getElementById('map-container');
      const isFullscreen = mapContainer.classList.contains('fullscreen');
      const containerRect = mapContainer.getBoundingClientRect();
      
      console.log('🎯 CLICK DIAGNOSTIC:', {
        coordinates: { lat, lng },
        isFullscreen,
        containerRect: {
          x: containerRect.x,
          y: containerRect.y,
          width: containerRect.width,
          height: containerRect.height,
          top: containerRect.top,
          left: containerRect.left
        },
        clickPoint: e.point,
        originalEventDetails: e.originalEvent ? {
          clientX: e.originalEvent.clientX,
          clientY: e.originalEvent.clientY,
          pageX: e.originalEvent.pageX,
          pageY: e.originalEvent.pageY
        } : null
      });
      
      // CRITICAL FIX: In fullscreen mode, manually correct the click coordinates
      // The issue is that Mapbox's coordinate calculation is offset when container moves to document.body
      let correctedLng = lng;
      let correctedLat = lat;
      
      if (isFullscreen && e.originalEvent) {
        // Get the actual click position relative to the map canvas
        const canvas = map.getCanvas();
        const canvasRect = canvas.getBoundingClientRect();
        const originalEvent = e.originalEvent;
        
        // Calculate the click position relative to the canvas
        const canvasX = originalEvent.clientX - canvasRect.left;
        const canvasY = originalEvent.clientY - canvasRect.top;
        
        // Convert canvas coordinates to map coordinates
        const correctedLngLat = map.unproject([canvasX, canvasY]);
        
        correctedLng = correctedLngLat.lng;
        correctedLat = correctedLngLat.lat;
        
        console.log('🔧 FULLSCREEN COORDINATE CORRECTION:', {
          original: { lng, lat },
          corrected: { lng: correctedLng, lat: correctedLat },
          canvasRect: { 
            left: canvasRect.left, 
            top: canvasRect.top,
            width: canvasRect.width,
            height: canvasRect.height
          },
          clickPosition: {
            clientX: originalEvent.clientX,
            clientY: originalEvent.clientY,
            canvasX: canvasX,
            canvasY: canvasY
          }
        });
      }
      
      // Store the selected coordinates (use corrected coordinates in fullscreen)
      selectedCoordinates = { lng: correctedLng, lat: correctedLat };
      
      // Update address field with coordinates (only if field is empty)
      updateAddressFieldWithCoordinates(correctedLat, correctedLng);
      
      // Update address field with coordinates (only if field is empty)
      updateAddressFieldWithCoordinates(lat, lng);
      
      // Remove existing marker if any
      if (currentMarker) {
        currentMarker.remove();
      }
      
      // Create custom teardrop pin element
      const pinElement = document.createElement('div');
      pinElement.className = 'custom-teardrop-pin';
      pinElement.innerHTML = `
        <svg width="32" height="50" viewBox="0 0 32 50" fill="none" xmlns="http://www.w3.org/2000/svg">
          <path fill-rule="evenodd" clip-rule="evenodd" d="M16.1896 0.32019C7.73592 0.32019 0.882812 7.17329 0.882812 15.627C0.882812 17.3862 1.17959 19.0761 1.72582 20.6494L1.7359 20.6784C1.98336 21.3865 2.2814 22.0709 2.62567 22.7272L13.3424 47.4046L13.3581 47.3897C13.8126 48.5109 14.9121 49.3016 16.1964 49.3016C17.5387 49.3016 18.6792 48.4377 19.0923 47.2355L29.8623 22.516C30.9077 20.4454 31.4965 18.105 31.4965 15.627C31.4965 7.17329 24.6434 0.32019 16.1896 0.32019ZM16.18 9.066C12.557 9.066 9.61992 12.003 9.61992 15.6261C9.61992 19.2491 12.557 22.1861 16.18 22.1861C19.803 22.1861 22.7401 19.2491 22.7401 15.6261C22.7401 12.003 19.803 9.066 16.18 9.066Z" fill="white"/>
        </svg>
      `;
      
      // Add new marker with custom element, anchored at bottom center
      currentMarker = new mapboxgl.Marker({
        element: pinElement,
        anchor: 'bottom'
      })
      .setLngLat([correctedLng, correctedLat])
      .addTo(map);
      
      // DIAGNOSTIC: Check marker positioning
      setTimeout(() => {
        const markerElement = currentMarker.getElement();
        const markerRect = markerElement.getBoundingClientRect();
        console.log('📍 MARKER POSITIONING:', {
          coordinates: { lat: correctedLat, lng: correctedLng },
          isFullscreen,
          markerRect: {
            x: markerRect.x,
            y: markerRect.y,
            top: markerRect.top,
            left: markerRect.left,
            width: markerRect.width,
            height: markerRect.height
          },
          markerStyle: {
            transform: markerElement.style.transform,
            position: markerElement.style.position
          }
        });
      }, 100);
      
      console.log('Selected coordinates:', { lat: correctedLat, lng: correctedLng });
    });

    // Initialize expand button functionality
    initializeExpandButton();

    // Initialize address search functionality
    initializeAddressSearch();

    console.log('✅ Mapbox map initialized successfully');
  } catch (error) {
    console.error('❌ Error initializing Mapbox map:', error);
  }
}

// Function to get selected coordinates (for use in drone path generation)
function getSelectedCoordinates() {
  return selectedCoordinates;
}

// Function to update address field with coordinates
function updateAddressFieldWithCoordinates(lat, lng) {
  const addressInput = document.getElementById('address-search');
  if (!addressInput) return;
  
  // Only update if the field is empty or contains placeholder text
  const currentValue = addressInput.value.trim();
  const placeholder = addressInput.placeholder;
  
  if (currentValue === '' || currentValue === placeholder) {
    // Format coordinates to 6 decimal places for precision
    const formattedLat = lat.toFixed(6);
    const formattedLng = lng.toFixed(6);
    
    // Update the input field with coordinates
    addressInput.value = `${formattedLat}, ${formattedLng}`;
    
    console.log('Updated address field with coordinates:', { lat: formattedLat, lng: formattedLng });
  } else {
    console.log('Address field not empty, keeping existing value:', currentValue);
  }
}

// Function to clear address field and restore placeholder
function clearAddressField() {
  const addressInput = document.getElementById('address-search');
  if (addressInput) {
    addressInput.value = '';
    // Trigger input event to ensure any listeners are notified
    addressInput.dispatchEvent(new Event('input', { bubbles: true }));
  }
}

// Initialize expand/fullscreen button functionality
function initializeExpandButton() {
  const expandButton = document.getElementById('expand-button');
  const mapContainer = document.getElementById('map-container');
  
  if (!expandButton || !mapContainer) return;

  expandButton.addEventListener('click', () => {
    const isFullscreen = mapContainer.classList.contains('fullscreen');
    
    if (isFullscreen) {
      // Exit fullscreen
      mapContainer.classList.remove('fullscreen');
      expandButton.classList.remove('expanded');
      
      // Move back to original parent
      const mapSection = document.querySelector('.popup-map-section');
      if (mapSection) {
        mapSection.appendChild(mapContainer);
      }

      // Reinitialize scroll zoom to fix cursor alignment when exiting fullscreen
      if (map && map.scrollZoom) {
        map.scrollZoom.disable();
        map.scrollZoom.enable();
      }
    } else {
      // Enter fullscreen
      mapContainer.classList.add('fullscreen');
      expandButton.classList.add('expanded');
      
      // Move to body for true fullscreen
      document.body.appendChild(mapContainer);

      // Reinitialize scroll zoom to fix cursor alignment in fullscreen
      if (map && map.scrollZoom) {
        map.scrollZoom.disable();
        map.scrollZoom.enable();
      }
    }
    
    // CRITICAL FIX: Force complete Mapbox reinitialization after DOM move
    setTimeout(() => {
      if (map) {
        console.log('🔄 CRITICAL FIX: Forcing Mapbox coordinate system recalculation after DOM move');
        
        // Step 1: Get current state
        const currentCenter = map.getCenter();
        const currentZoom = map.getZoom();
        const currentBearing = map.getBearing();
        const currentPitch = map.getPitch();
        
        // Step 2: NUCLEAR OPTION - Force Mapbox to completely recalculate its coordinate system
        // The issue is that when we move the container to document.body, Mapbox's internal
        // coordinate calculations are still based on the old container position
        
        // Force complete internal recalculation
        map.resize();
        
        // Get the canvas and force it to recalculate its position
        const canvas = map.getCanvas();
        const container = map.getContainer();
        
        // CRITICAL: Force the canvas to recalculate its offset relative to the document
        // This is the key fix - Mapbox needs to know the container moved to document.body
        const containerRect = container.getBoundingClientRect();
        console.log('📐 Container position after DOM move:', {
          top: containerRect.top,
          left: containerRect.left,
          width: containerRect.width,
          height: containerRect.height,
          isFullscreen: !isFullscreen // Will be opposite after toggle
        });
        
        // Multiple resize calls to force internal recalculation
        map.resize();
        map.fire('resize');
        
        // Force canvas to recalculate its position by triggering a complete re-render
        setTimeout(() => {
          map.resize();
          
          // Force re-render with position change
          map.jumpTo({
            center: [currentCenter.lng + 0.0000001, currentCenter.lat + 0.0000001],
            zoom: currentZoom,
            bearing: currentBearing,
            pitch: currentPitch
          });
          
          // Return to exact position
          setTimeout(() => {
            map.jumpTo({
              center: currentCenter,
              zoom: currentZoom,
              bearing: currentBearing,
              pitch: currentPitch
            });
            
            // Final resize to lock in the coordinate system
            map.resize();
            
            console.log('✅ Coordinate system reset complete');
          }, 100);
        }, 100);
      }
    }, 300);
  });

  // ESC key to exit fullscreen
  document.addEventListener('keydown', (e) => {
    if (e.key === 'Escape' && mapContainer.classList.contains('fullscreen')) {
      expandButton.click();
    }
  });
}

// Initialize address search functionality
function initializeAddressSearch() {
  const addressInput = document.getElementById('address-search');
  if (!addressInput) return;

  addressInput.addEventListener('keydown', async (e) => {
    if (e.key === 'Enter') {
      e.preventDefault();
      const address = addressInput.value.trim();
      if (address) {
        await searchAddress(address);
      }
    }
  });
}

// Search for address using Mapbox Geocoding API
async function searchAddress(address) {
  try {
    const response = await fetch(
      `https://api.mapbox.com/geocoding/v5/mapbox.places/${encodeURIComponent(address)}.json?access_token=${mapboxgl.accessToken}&limit=1`
    );
    const data = await response.json();
    
    if (data.features && data.features.length > 0) {
      const [lng, lat] = data.features[0].center;
      
      // Fly to the location
      map.flyTo({
        center: [lng, lat],
        zoom: 15,
        duration: 2000
      });
      
      // Set the marker and coordinates
      selectedCoordinates = { lng, lat };
      
      // Update address field with the searched address (not coordinates)
      const addressInput = document.getElementById('address-search');
      if (addressInput) {
        addressInput.value = address;
      }
      
      // Remove existing marker if any
      if (currentMarker) {
        currentMarker.remove();
      }
      
      // Create custom teardrop pin element
      const pinElement = document.createElement('div');
      pinElement.className = 'custom-teardrop-pin';
      pinElement.innerHTML = `
        <svg width="32" height="50" viewBox="0 0 32 50" fill="none" xmlns="http://www.w3.org/2000/svg">
          <path fill-rule="evenodd" clip-rule="evenodd" d="M16.1896 0.32019C7.73592 0.32019 0.882812 7.17329 0.882812 15.627C0.882812 17.3862 1.17959 19.0761 1.72582 20.6494L1.7359 20.6784C1.98336 21.3865 2.2814 22.0709 2.62567 22.7272L13.3424 47.4046L13.3581 47.3897C13.8126 48.5109 14.9121 49.3016 16.1964 49.3016C17.5387 49.3016 18.6792 48.4377 19.0923 47.2355L29.8623 22.516C30.9077 20.4454 31.4965 18.105 31.4965 15.627C31.4965 7.17329 24.6434 0.32019 16.1896 0.32019ZM16.18 9.066C12.557 9.066 9.61992 12.003 9.61992 15.6261C9.61992 19.2491 12.557 22.1861 16.18 22.1861C19.803 22.1861 22.7401 19.2491 22.7401 15.6261C22.7401 12.003 19.803 9.066 16.18 9.066Z" fill="white"/>
        </svg>
      `;
      
      // Add new marker with custom element, anchored at bottom center
      currentMarker = new mapboxgl.Marker({
        element: pinElement,
        anchor: 'bottom'
      })
      .setLngLat([lng, lat])
      .addTo(map);
      
      console.log('Address found:', { address, lat, lng });
    } else {
      console.log('Address not found');
      // Could show a subtle error message here
    }
  } catch (error) {
    console.error('Error searching address:', error);
  }
}



// Initialize map when new project popup opens
const originalOpenNewProjectPopup = window.openNewProjectPopup;
window.openNewProjectPopup = function() {
  originalOpenNewProjectPopup();
  
  // Initialize map after popup is shown
  setTimeout(() => {
    initializeMap();
  }, 100);
  
  // Initialize flight path button monitoring
  initializeFlightPathButtons();
  
  // Initialize explanatory text functionality
  initializeExplanatoryText();
};

// Clean up map when popup closes
const originalCloseNewProjectPopup = window.closeNewProjectPopup;
window.closeNewProjectPopup = function() {
  if (map) {
    // If map is in fullscreen, exit first
    const mapContainer = document.getElementById('map-container');
    if (mapContainer && mapContainer.classList.contains('fullscreen')) {
      mapContainer.classList.remove('fullscreen');
      const mapSection = document.querySelector('.popup-map-section');
      if (mapSection) {
        mapSection.appendChild(mapContainer);
      }
    }
    
    map.remove();
    map = null;
    currentMarker = null;
    selectedCoordinates = null;
  }
  
  // Clear the address field when closing the popup
  clearAddressField();
  
  // Ensure body class is removed
  document.body.classList.remove('popup-open');
  
  originalCloseNewProjectPopup();
};

// Make functions globally available
window.getSelectedCoordinates = getSelectedCoordinates;
window.updateAddressFieldWithCoordinates = updateAddressFieldWithCoordinates;
window.clearAddressField = clearAddressField;

<<<<<<< HEAD
=======
// Flight Path Download Buttons Functionality
function initializeFlightPathButtons() {
  // Find the battery quantity input
  const batteryQuantityInput = document.querySelector('.popup-input-wrapper input[placeholder="Quantity"]');
  const flightPathGrid = document.getElementById('flight-path-buttons');
  
  if (!batteryQuantityInput || !flightPathGrid) return;
  
  // Monitor changes to battery quantity
  batteryQuantityInput.addEventListener('input', function() {
    const batteryCount = parseInt(this.value) || 0;
    updateFlightPathButtons(batteryCount, flightPathGrid);
  });
  
  // Initial update
  const initialCount = parseInt(batteryQuantityInput.value) || 0;
  updateFlightPathButtons(initialCount, flightPathGrid);
}

// Explanatory Text Functionality
function initializeExplanatoryText() {
  const inputs = document.querySelectorAll('.popup-input-wrapper input[data-suffix]');
  console.log('Found inputs with suffixes:', inputs.length);
  
  inputs.forEach(input => {
    console.log('Setting up suffix for:', input.placeholder, 'with suffix:', input.getAttribute('data-suffix'));
    
    input.addEventListener('input', function() {
      updateExplanatoryText(this);
    });
    
    // Initial update
    updateExplanatoryText(input);
  });
}

function updateExplanatoryText(input) {
  let value = input.value.trim();
  const suffix = input.getAttribute('data-suffix');
  const plural = input.getAttribute('data-plural');
  const wrapper = input.closest('.popup-input-wrapper');
  
  // Remove any existing suffix from the value
  const suffixRegex = new RegExp(`${suffix}$|${plural}$`);
  value = value.replace(suffixRegex, '').trim();
  
  if (value) {
    // Determine which suffix to use
    let displaySuffix = suffix;
    if (plural && value !== '1') {
      displaySuffix = plural;
    }
    
    // Don't modify the input value while user is typing
    if (!input.matches(':focus')) {
      input.value = value + displaySuffix;
    }
    
    // Store the raw value as a data attribute
    input.setAttribute('data-raw-value', value);
  } else {
    input.value = '';
    input.removeAttribute('data-raw-value');
  }
}

// Add event listeners for focus and blur
function initializeExplanatoryText() {
  const inputs = document.querySelectorAll('.popup-input-wrapper input[data-suffix]');
  
  inputs.forEach(input => {
    // Handle input changes
    input.addEventListener('input', function() {
      // When user is typing, only show their input
      const rawValue = this.value.trim();
      this.setAttribute('data-raw-value', rawValue);
    });
    
    // When input loses focus, show value with suffix
    input.addEventListener('blur', function() {
      updateExplanatoryText(this);
    });
    
    // When input gains focus, show only the raw value
    input.addEventListener('focus', function() {
      const rawValue = this.getAttribute('data-raw-value') || this.value.trim();
      const suffix = this.getAttribute('data-suffix');
      const plural = this.getAttribute('data-plural');
      const suffixRegex = new RegExp(`${suffix}$|${plural}$`);
      this.value = rawValue.replace(suffixRegex, '').trim();
    });
    
    // Initial update
    updateExplanatoryText(input);
  });
}

function updateFlightPathButtons(batteryCount, container) {
  // Clear existing buttons
  container.innerHTML = '';
  
  if (batteryCount <= 0) {
    // Show placeholder message when no batteries
    container.innerHTML = '<div class="flight-path-placeholder">Enter battery quantity to generate flight paths</div>';
    return;
  }
  
  // Generate buttons for each battery with staggered animation
  for (let i = 1; i <= batteryCount; i++) {
    const button = document.createElement('button');
    button.className = 'flight-path-download-btn';
    button.innerHTML = `
      <span class="download-icon"></span>
      Battery ${i}
    `;
    
    // Add staggered delay for luxurious sequential appearance
    button.style.animationDelay = `${(i - 1) * 0.15}s`;
    
    // Add click handler for download
    button.addEventListener('click', function() {
      downloadBatteryFlightPath(i);
    });
    
    container.appendChild(button);
  }
}

function downloadBatteryFlightPath(batteryNumber) {
  // Placeholder for download functionality
  console.log(`Downloading flight path for Battery ${batteryNumber}`);
  
  // You can integrate this with your existing download logic
  // For now, we'll show a simple alert
  alert(`Downloading flight path for Battery ${batteryNumber}`);
  
  // TODO: Integrate with actual download functionality
  // This could call your existing download functions or API endpoints
}

>>>>>>> 70c17082
// Auto-resize textarea
const projectTitle = document.getElementById('projectTitle');
if (projectTitle) {
  const resizeTextarea = () => {
    projectTitle.style.height = 'auto';
    projectTitle.style.height = projectTitle.scrollHeight + 'px';
  };
  
  projectTitle.addEventListener('input', resizeTextarea);
  // Initial resize
  resizeTextarea();
}

document.addEventListener('DOMContentLoaded', () => {
  const mapContainer = document.querySelector('.map-container');
  const instructions = document.getElementById('map-instructions');
  const instructionContent = document.querySelector('.instruction-content');
  const addressInput = document.getElementById('address-search');

  mapContainer.classList.add('has-instructions');

  // Add click handler to instructions
  if (instructionContent) {
    instructionContent.addEventListener('click', (e) => {
      e.stopPropagation();
      hideInstructions();
    });
  }

<<<<<<< HEAD
  // Add focus/click handler to address search input
=======
  // Add focus/click/touch handler to address search input
>>>>>>> 70c17082
  if (addressInput) {
    addressInput.addEventListener('focus', () => {
      hideInstructions();
    });
    addressInput.addEventListener('mousedown', () => {
      hideInstructions();
    });
<<<<<<< HEAD
  }
});
=======
    addressInput.addEventListener('touchstart', () => {
      hideInstructions();
    });
  }
});

// Auto-resize Listing Description textarea
const listingDescription = document.getElementById('listingDescription');
if (listingDescription) {
  listingDescription.addEventListener('input', function() {
    this.style.height = 'auto';
    this.style.height = (this.scrollHeight) + 'px';
  });
  // Trigger resize on page load if there's pre-filled content
  setTimeout(() => {
    listingDescription.style.height = 'auto';
    listingDescription.style.height = (listingDescription.scrollHeight) + 'px';
  }, 0);
}
>>>>>>> 70c17082
<|MERGE_RESOLUTION|>--- conflicted
+++ resolved
@@ -624,8 +624,6 @@
   if (popup) {
     popup.classList.remove('hidden');
     document.body.classList.add('popup-open');
-<<<<<<< HEAD
-=======
     
     // Ensure at least one section is active
     const activeSection = popup.querySelector('.accordion-section.active');
@@ -637,7 +635,6 @@
       }
     }
     
->>>>>>> 70c17082
     // Focus on the title input
     const titleInput = document.getElementById('projectTitle');
     if (titleInput) {
@@ -2231,9 +2228,6 @@
       // Update address field with coordinates (only if field is empty)
       updateAddressFieldWithCoordinates(correctedLat, correctedLng);
       
-      // Update address field with coordinates (only if field is empty)
-      updateAddressFieldWithCoordinates(lat, lng);
-      
       // Remove existing marker if any
       if (currentMarker) {
         currentMarker.remove();
@@ -2576,8 +2570,6 @@
 window.updateAddressFieldWithCoordinates = updateAddressFieldWithCoordinates;
 window.clearAddressField = clearAddressField;
 
-<<<<<<< HEAD
-=======
 // Flight Path Download Buttons Functionality
 function initializeFlightPathButtons() {
   // Find the battery quantity input
@@ -2718,7 +2710,6 @@
   // This could call your existing download functions or API endpoints
 }
 
->>>>>>> 70c17082
 // Auto-resize textarea
 const projectTitle = document.getElementById('projectTitle');
 if (projectTitle) {
@@ -2748,11 +2739,7 @@
     });
   }
 
-<<<<<<< HEAD
-  // Add focus/click handler to address search input
-=======
   // Add focus/click/touch handler to address search input
->>>>>>> 70c17082
   if (addressInput) {
     addressInput.addEventListener('focus', () => {
       hideInstructions();
@@ -2760,10 +2747,6 @@
     addressInput.addEventListener('mousedown', () => {
       hideInstructions();
     });
-<<<<<<< HEAD
-  }
-});
-=======
     addressInput.addEventListener('touchstart', () => {
       hideInstructions();
     });
@@ -2782,5 +2765,4 @@
     listingDescription.style.height = 'auto';
     listingDescription.style.height = (listingDescription.scrollHeight) + 'px';
   }, 0);
-}
->>>>>>> 70c17082
+}