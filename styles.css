--- conflicted
+++ resolved
@@ -3715,8 +3715,6 @@
   transform: translateY(1px);
 }
 
-<<<<<<< HEAD
-=======
 .flight-path-download-btn.loading {
   cursor: not-allowed;
   color: rgba(255, 255, 255, 0.7);
@@ -3727,7 +3725,6 @@
   color: rgba(255, 255, 255, 0.7);
 }
 
->>>>>>> fda6a664
 .flight-path-download-btn .download-icon {
   width: 16px;
   height: 16px;
@@ -3744,8 +3741,6 @@
   opacity: 1;
 }
 
-<<<<<<< HEAD
-=======
 .flight-path-download-btn .download-icon.loading {
   background: none;
   border: 2px solid rgba(255, 255, 255, 0.3);
@@ -3759,7 +3754,6 @@
   100% { transform: rotate(360deg); }
 }
 
->>>>>>> fda6a664
 /* Removed gradient border and text fade effects for cleaner appearance */
 
 /* Placeholder message when no batteries */
@@ -4179,8 +4173,5 @@
   background-image: url('assets/SpaceportIcons/Close.svg');
   opacity: 0;
 }
-<<<<<<< HEAD
-=======
-
-
->>>>>>> fda6a664
+
+
