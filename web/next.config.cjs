/** @type {import('next').NextConfig} */
const basePath = process.env.NEXT_PUBLIC_BASE_PATH || '';
const nextConfig = {
  reactStrictMode: true,
  experimental: { appDir: true },
  images: { unoptimized: true },
<<<<<<< HEAD
  // SSR/ISR via Cloudflare Pages Functions (no static export)
=======
  // Do not use static export; we deploy with @cloudflare/next-on-pages to enable Pages Functions.
>>>>>>> ea8cdacf
  basePath,
  assetPrefix: basePath ? `${basePath}/` : undefined,
};
module.exports = nextConfig;<|MERGE_RESOLUTION|>--- conflicted
+++ resolved
@@ -4,11 +4,7 @@
   reactStrictMode: true,
   experimental: { appDir: true },
   images: { unoptimized: true },
-<<<<<<< HEAD
-  // SSR/ISR via Cloudflare Pages Functions (no static export)
-=======
   // Do not use static export; we deploy with @cloudflare/next-on-pages to enable Pages Functions.
->>>>>>> ea8cdacf
   basePath,
   assetPrefix: basePath ? `${basePath}/` : undefined,
 };
