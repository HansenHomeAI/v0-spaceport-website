import { useState, useEffect, useCallback } from 'react';
import { Auth } from 'aws-amplify';
import { getStripe, SUBSCRIPTION_PLANS, type SubscriptionPlanType } from '../stripe';

export interface SubscriptionData {
  userId: string;
  subscriptionId: string;
  planType: SubscriptionPlanType;
  status: 'active' | 'past_due' | 'canceled' | 'trialing';
  createdAt: string;
  updatedAt: string;
  maxModels: number;  // Direct maxModels field for additive total
  support: string;    // Direct support field
  planFeatures: {
    maxModels: number;
    support: string;
    trialDays: number;
  };
  subscriptionHistory?: Array<{
    planType: string;
    modelIncrease: number;
    previousMax: number;
    newMax: number;
    timestamp: string;
  }>;
  referralCode?: string;
  referredBy?: string;
  referralEarnings?: number;
}

export interface CheckoutSession {
  sessionId: string;
  url: string;
}

export const useSubscription = () => {
  const [subscription, setSubscription] = useState<SubscriptionData | null>(null);
  const [loading, setLoading] = useState(true);
  const [error, setError] = useState<string | null>(null);

  // Fetch subscription status
  const fetchSubscription = useCallback(async () => {
    try {
      setLoading(true);
      setError(null);
      
      // Check if user is authenticated first
      const currentUser = await Auth.currentAuthenticatedUser();
      if (!currentUser) {
        console.log('No authenticated user, skipping subscription fetch');
        setLoading(false);
        return;
      }
      
      const session = await Auth.currentSession();
      const idToken = session.getIdToken().getJwtToken();
      
      const response = await fetch('/api/subscription-status', {
        headers: {
          'Authorization': `Bearer ${idToken}`,
          'Content-Type': 'application/json',
        },
      });

      if (!response.ok) {
        throw new Error('Failed to fetch subscription status');
      }

      const data = await response.json();
      setSubscription(data.subscription);
    } catch (err) {
      console.error('Error fetching subscription:', err);
      // Don't set error for authentication issues - just use default beta
      if (err instanceof Error && !err.message.includes('No current user')) {
        setError(err.message);
      }
    } finally {
      setLoading(false);
    }
  }, []);

  // Create checkout session
  const createCheckoutSession = useCallback(async (
    planType: SubscriptionPlanType,
    referralCode?: string
  ): Promise<CheckoutSession | null> => {
    try {
      setError(null);
      
      const session = await Auth.currentSession();
      const idToken = session.getIdToken().getJwtToken();
      const currentUser = await Auth.currentAuthenticatedUser();
      
      const response = await fetch('/api/create-checkout-session', {
        method: 'POST',
        headers: {
          'Authorization': `Bearer ${idToken}`,
          'Content-Type': 'application/json',
        },
        body: JSON.stringify({
          planType,
          userId: currentUser.username,
          referralCode,
        }),
      });

      if (!response.ok) {
        const errorData = await response.json();
        throw new Error(errorData.error || 'Failed to create checkout session');
      }

      const data = await response.json();
      return data;
    } catch (err) {
      console.error('Error creating checkout session:', err);
      setError(err instanceof Error ? err.message : 'Failed to create checkout session');
      return null;
    }
  }, []);

  // Redirect to Stripe checkout
  const redirectToCheckout = useCallback(async (
    planType: SubscriptionPlanType,
    referralCode?: string
  ) => {
    try {
      const checkoutSession = await createCheckoutSession(planType, referralCode);
      if (checkoutSession?.url) {
        // Redirect to Stripe checkout
        window.location.href = checkoutSession.url;
      }
    } catch (err) {
      console.error('Error redirecting to checkout:', err);
    }
  }, [createCheckoutSession]);

  // Cancel subscription
  const cancelSubscription = useCallback(async () => {
    try {
      setError(null);
      
<<<<<<< HEAD
      const session = await Auth.currentSession();
      const idToken = session.getIdToken().getJwtToken();
=======
      // Check if user is authenticated
      let idToken;
      try {
        const session = await Auth.currentSession();
        idToken = session.getIdToken().getJwtToken();
      } catch (authError) {
        console.error('User not authenticated, cannot cancel subscription');
        setError('You must be signed in to cancel your subscription');
        return;
      }
>>>>>>> 3ebe2378
      
      const response = await fetch('/api/cancel-subscription', {
        method: 'POST',
        headers: {
          'Authorization': `Bearer ${idToken}`,
          'Content-Type': 'application/json',
        },
      });

      if (!response.ok) {
        const errorData = await response.json();
        throw new Error(errorData.error || 'Failed to cancel subscription');
      }

      // Refresh subscription data
      await fetchSubscription();
    } catch (err) {
      console.error('Error canceling subscription:', err);
      setError(err instanceof Error ? err.message : 'Failed to cancel subscription');
    }
  }, [fetchSubscription]);

  // Check if user can create more models
  const canCreateModel = useCallback((currentModelCount: number = 0) => {
    if (!subscription) return true; // Default to allowing creation (beta access)
    
    const { planFeatures } = subscription;
    if (planFeatures.maxModels === -1) return true; // Unlimited
    
    return currentModelCount < planFeatures.maxModels;
  }, [subscription]);

  // Get plan features
  const getPlanFeatures = useCallback(() => {
    if (!subscription) {
      // Default beta plan features
      return {
        maxModels: 5,
        support: 'email'
      };
    }
    // Return the actual maxModels from the user's subscription (additive total)
    return {
      maxModels: subscription.maxModels || subscription.planFeatures?.maxModels || 5,
      support: subscription.support || subscription.planFeatures?.support || 'email'
    };
  }, [subscription]);

  // Check if subscription is active
  const isSubscriptionActive = useCallback(() => {
    if (!subscription) return true; // Beta access is considered active
    return subscription?.status === 'active' || subscription?.status === 'trialing';
  }, [subscription]);

  // Check if user is on trial
  const isOnTrial = useCallback(() => {
    return false; // NO TRIAL PERIODS in new structure
  }, []);

  // Get trial days remaining
  const getTrialDaysRemaining = useCallback(() => {
    return 0; // NO TRIAL PERIODS in new structure
  }, []);

  // Initialize subscription data
  useEffect(() => {
    fetchSubscription();
  }, [fetchSubscription]);

  return {
    subscription,
    loading,
    error,
    fetchSubscription,
    createCheckoutSession,
    redirectToCheckout,
    cancelSubscription,
    canCreateModel,
    getPlanFeatures,
    isSubscriptionActive,
    isOnTrial,
    getTrialDaysRemaining,
  };
};<|MERGE_RESOLUTION|>--- conflicted
+++ resolved
@@ -139,10 +139,6 @@
     try {
       setError(null);
       
-<<<<<<< HEAD
-      const session = await Auth.currentSession();
-      const idToken = session.getIdToken().getJwtToken();
-=======
       // Check if user is authenticated
       let idToken;
       try {
@@ -153,7 +149,6 @@
         setError('You must be signed in to cancel your subscription');
         return;
       }
->>>>>>> 3ebe2378
       
       const response = await fetch('/api/cancel-subscription', {
         method: 'POST',
