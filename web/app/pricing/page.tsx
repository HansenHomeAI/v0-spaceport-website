export const runtime = 'edge';

export default function Pricing(): JSX.Element {
  return (
    <>
      <section className="section" id="pricing-header">
        <h1>Pricing.</h1>
        <p><span className="inline-white">Be among the first to capture the imagination of your buyers like never before.</span></p>

      </section>
      <section className="section" id="pricing">
        <div className="pricing-grid">
          <div className="pricing-card">
            <h2>Single model.</h2>
            <div className="price">$29/mo</div>
            <p>Subscribe per model. Ideal for one-off projects or trying Spaceport with a single active model.</p>

<<<<<<< HEAD
            <a href="/create" className="cta-button">Get started</a>
=======
            <a 
              href="#" 
              onClick={(e) => {
                e.preventDefault();
                handleSubscribe('single');
              }}
              className="cta-button"
              style={{ 
                opacity: (isLoading || subscriptionLoading) ? 0.6 : 1,
                cursor: (isLoading || subscriptionLoading) ? 'not-allowed' : 'pointer',
                pointerEvents: (isLoading || subscriptionLoading) ? 'none' : 'auto'
              }}
            >
              {(() => {
                console.log('Button render - isAuthenticated:', isAuthenticated, 'isLoading:', isLoading, 'subscriptionLoading:', subscriptionLoading);
                if (isLoading) return 'Loading...';
                if (isAuthenticated === false) return 'Sign in to Subscribe';
                if (subscriptionLoading) return 'Loading...';
                return 'Get started';
              })()}
            </a>
>>>>>>> 3ebe2378
          </div>

          <div className="pricing-card">
            <h2>Starter (up to 5 models).</h2>
            <div className="price">$99/mo</div>
            <p>Includes up to five active models. Need more? Add additional models at $29/mo each.</p>
<<<<<<< HEAD
            <a href="/create" className="cta-button">Start Starter</a>
=======
            <a 
              href="#" 
              onClick={(e) => {
                e.preventDefault();
                handleSubscribe('starter');
              }}
              className="cta-button"
              style={{ 
                opacity: (isLoading || subscriptionLoading) ? 0.6 : 1,
                cursor: (isLoading || subscriptionLoading) ? 'not-allowed' : 'pointer',
                pointerEvents: (isLoading || subscriptionLoading) ? 'none' : 'auto'
              }}
            >
              {isLoading ? 'Loading...' : 
               isAuthenticated === false ? 'Sign in to Subscribe' : 
               subscriptionLoading ? 'Loading...' : 'Start Starter'}
            </a>
>>>>>>> 3ebe2378
          </div>

          <div className="pricing-card">
            <h2>Growth (up to 20 models).</h2>
            <div className="price">$299/mo</div>
            <p>Includes up to twenty active models. Additional models are $29/mo each beyond your plan.</p>
<<<<<<< HEAD
            <a href="/create" className="cta-button">Start Growth</a>
=======
            <a 
              href="#" 
              onClick={(e) => {
                e.preventDefault();
                handleSubscribe('growth');
              }}
              className="cta-button"
              style={{ 
                opacity: (isLoading || subscriptionLoading) ? 0.6 : 1,
                cursor: (isLoading || subscriptionLoading) ? 'not-allowed' : 'pointer',
                pointerEvents: (isLoading || subscriptionLoading) ? 'none' : 'auto'
              }}
            >
              {isLoading ? 'Loading...' : 
               isAuthenticated === false ? 'Sign in to Subscribe' : 
               subscriptionLoading ? 'Loading...' : 'Start Growth'}
            </a>
>>>>>>> 3ebe2378
          </div>

          <div className="pricing-card">
            <h2>Enterprise.</h2>
            <p>High-volume or specialized projects? We'll tailor a plan for teams with larger model counts or specific needs.</p>

            <a href="mailto:gabriel@spcprt.com?subject=Enterprise%20Pricing%20Inquiry&body=Hello%2C%20I%27m%20interested%20in%20learning%20more%20about%20enterprise%20pricing%20at%20Spaceport." className="cta-button">Contact Us</a>

          </div>
        </div>
        <p style={{ marginTop: '24px' }}>All plans support additional active models at <span className="inline-white">$29/mo</span> per model beyond your plan.</p>

      </section>
    </>
  );
}<|MERGE_RESOLUTION|>--- conflicted
+++ resolved
@@ -15,9 +15,6 @@
             <div className="price">$29/mo</div>
             <p>Subscribe per model. Ideal for one-off projects or trying Spaceport with a single active model.</p>
 
-<<<<<<< HEAD
-            <a href="/create" className="cta-button">Get started</a>
-=======
             <a 
               href="#" 
               onClick={(e) => {
@@ -39,16 +36,12 @@
                 return 'Get started';
               })()}
             </a>
->>>>>>> 3ebe2378
           </div>
 
           <div className="pricing-card">
             <h2>Starter (up to 5 models).</h2>
             <div className="price">$99/mo</div>
             <p>Includes up to five active models. Need more? Add additional models at $29/mo each.</p>
-<<<<<<< HEAD
-            <a href="/create" className="cta-button">Start Starter</a>
-=======
             <a 
               href="#" 
               onClick={(e) => {
@@ -66,16 +59,12 @@
                isAuthenticated === false ? 'Sign in to Subscribe' : 
                subscriptionLoading ? 'Loading...' : 'Start Starter'}
             </a>
->>>>>>> 3ebe2378
           </div>
 
           <div className="pricing-card">
             <h2>Growth (up to 20 models).</h2>
             <div className="price">$299/mo</div>
             <p>Includes up to twenty active models. Additional models are $29/mo each beyond your plan.</p>
-<<<<<<< HEAD
-            <a href="/create" className="cta-button">Start Growth</a>
-=======
             <a 
               href="#" 
               onClick={(e) => {
@@ -93,7 +82,6 @@
                isAuthenticated === false ? 'Sign in to Subscribe' : 
                subscriptionLoading ? 'Loading...' : 'Start Growth'}
             </a>
->>>>>>> 3ebe2378
           </div>
 
           <div className="pricing-card">
