--- conflicted
+++ resolved
@@ -14,12 +14,6 @@
     'h3': 'h3',
     'body-text': 'Transform your real estate photography into immersive 3D experiences that showcase properties in stunning detail.',
     'body-text with highlights': 'Transform your real estate photography into immersive 3D experiences. Our AI-powered pipeline creates stunning Gaussian splat models that bring properties to life with incredible detail and realism.',
-<<<<<<< HEAD
-    'header-logo': 'Spaceport',
-    'nav-link': '3D Reconstruction',
-    'toggle-icon': '≡',
-    'pill-button': 'Pill Button'
-=======
     'beta-text': 'beta',
     'pill-button': 'Pill Button',
     'pure-white': 'Pure White',
@@ -29,7 +23,6 @@
     'hex-e4617c': '#E4617C',
     'hex-eb5c5a': '#EB5C5A',
     'hex-e47991': '#E47991'
->>>>>>> 822917c9
   });
 
   const updateEditableText = (key: string, value: string) => {
@@ -109,14 +102,50 @@
         <p className="sandbox-subtitle">Create page components</p>
       </section>
 
+      {/* Formatting */}
+      <section className="sandbox-section">
+        <h2 className="section-title">Formatting</h2>
+        
+        <div className="component-group">
+          <h3 className="h3">Concentric Math Variables</h3>
+          <div className="component-showcase">
+            <div className="formatting-demo">
+              <h4>Concentric Container Math</h4>
+              <div className="math-formula">
+                <code>--base-unit: 8px (Apple 8pt Grid)</code>
+                <code>--container-padding: 32px (4 × base-unit)</code>
+                <code>--border-radius: 25px (minimum radius)</code>
+                <code>--border-width: 2.5px</code>
+                <code>--concentric-spacing: 8px (equal on all sides)</code>
+              </div>
+              <div className="math-formula">
+                <code>--inner-radius = 25px (base radius)</code>
+                <code>--middle-radius = --inner-radius + --concentric-spacing = 33px</code>
+                <code>--outer-radius = --middle-radius + --concentric-spacing = 41px</code>
+                <code>--content-area = 100% - (--container-padding × 2)</code>
+              </div>
+              <div className="concentric-demo">
+                <div className="concentric-outer">
+                  <div className="concentric-middle">
+                    <div className="concentric-inner">
+                      <span>Content</span>
+                    </div>
+                  </div>
+                </div>
+              </div>
+            </div>
+          </div>
+        </div>
+      </section>
+
       {/* Typography */}
       <section className="sandbox-section">
         <h2 className="section-title">Typography</h2>
         
         <div className="component-group">
           <h3 className="h3">Instructions</h3>
-          <p className="section p" style={{ color: 'rgba(255, 255, 255, 0.7)', fontStyle: 'italic', marginBottom: '20px' }}>
-            💡 Double-click on any text below to edit it and see how different content looks in each typography style. 
+          <p className="body-text" style={{ textAlign: 'center' }}>
+            Double-click on any text below to edit it and see how different content looks in each typography style. 
             Press Enter to save changes or click outside to cancel. Single-click to copy component names.
           </p>
         </div>
@@ -213,22 +242,78 @@
         <div className="component-group">
           <h3 className="h3">Primary Colors</h3>
           <div className="component-showcase">
-            <div 
-              className="color-swatch pure-white"
-              data-component="pure-white"
-              onMouseEnter={(e) => handleComponentHover('pure-white', e)}
-              onMouseLeave={handleComponentLeave}
-              onClick={() => handleComponentClick('pure-white')}
-            >
-              Pure White
+            <div className="color-swatch-container">
+              <div 
+                className="color-swatch pure-white"
+                data-component="pure-white"
+                onMouseEnter={(e) => handleComponentHover('pure-white', e)}
+                onMouseLeave={handleComponentLeave}
+                onClick={() => handleComponentClick('pure-white')}
+              >
+                Pure White
+              </div>
+              <div 
+                className="color-swatch hex-dc9ed8"
+                data-component="hex-dc9ed8"
+                onMouseEnter={(e) => handleComponentHover('hex-dc9ed8', e)}
+                onMouseLeave={handleComponentLeave}
+                onClick={() => handleComponentClick('hex-dc9ed8')}
+              >
+                #DC9ED8
+              </div>
+              <div 
+                className="color-swatch hex-cd70e4"
+                data-component="hex-cd70e4"
+                onMouseEnter={(e) => handleComponentHover('hex-cd70e4', e)}
+                onMouseLeave={handleComponentLeave}
+                onClick={() => handleComponentClick('hex-cd70e4')}
+              >
+                #CD70E4
+              </div>
+              <div 
+                className="color-swatch hex-d869b3"
+                data-component="hex-d869b3"
+                onMouseEnter={(e) => handleComponentHover('hex-d869b3', e)}
+                onMouseLeave={handleComponentLeave}
+                onClick={() => handleComponentClick('hex-d869b3')}
+              >
+                #D869B3
+              </div>
+              <div 
+                className="color-swatch hex-e4617c"
+                data-component="hex-e4617c"
+                onMouseEnter={(e) => handleComponentHover('hex-e4617c', e)}
+                onMouseLeave={handleComponentLeave}
+                onClick={() => handleComponentClick('hex-e4617c')}
+              >
+                #E4617C
+              </div>
+              <div 
+                className="color-swatch hex-eb5c5a"
+                data-component="hex-eb5c5a"
+                onMouseEnter={(e) => handleComponentHover('hex-eb5c5a', e)}
+                onMouseLeave={handleComponentLeave}
+                onClick={() => handleComponentClick('hex-eb5c5a')}
+              >
+                #EB5C5A
+              </div>
+              <div 
+                className="color-swatch hex-e47991"
+                data-component="hex-e47991"
+                onMouseEnter={(e) => handleComponentHover('hex-e47991', e)}
+                onMouseLeave={handleComponentLeave}
+                onClick={() => handleComponentClick('hex-e47991')}
+              >
+                #E47991
+              </div>
             </div>
           </div>
         </div>
 
         <div className="component-group">
           <h3 className="h3">Opacity Stops - Against Dark Background</h3>
-          <p className="section p" style={{ color: 'rgba(255, 255, 255, 0.7)', fontStyle: 'italic', marginBottom: '20px' }}>
-            💡 These are our predetermined opacity levels for creating grayscale elements. We never hardcode gray - we use white with specific opacity values.
+          <p className="body-text" style={{ textAlign: 'center' }}>
+            These are our predetermined opacity levels for creating grayscale elements. We never hardcode gray - we use white with specific opacity values.
           </p>
           <div className="component-showcase">
             <div className="color-swatch-container">
@@ -274,8 +359,8 @@
 
         <div className="component-group">
           <h3 className="h3">Opacity Stops - Against Light Background</h3>
-          <p className="section p" style={{ color: 'rgba(255, 255, 255, 0.7)', fontStyle: 'italic', marginBottom: '20px' }}>
-            💡 Same opacity levels, but against a light background to show contrast.
+          <p className="body-text" style={{ textAlign: 'center' }}>
+            Same opacity levels, but against a light background to show contrast.
           </p>
           <div className="component-showcase">
             <div className="light-background-container">
@@ -321,23 +406,64 @@
 
         <div className="component-group">
           <h3 className="h3">Spaceport Prism Pattern</h3>
-          <p className="section p" style={{ color: 'rgba(255, 255, 255, 0.7)', fontStyle: 'italic', marginBottom: '20px' }}>
-            💡 This is our signature Spaceport Prism effect using six specific hex codes in a horizontal linear gradient pattern.
+          <p className="body-text" style={{ textAlign: 'center' }}>
+            This is our signature Spaceport Prism effect using six specific hex codes in a horizontal linear gradient pattern.
           </p>
           <div className="component-showcase">
-            <div 
-              className="spaceport-prism"
-              data-component="spaceport-prism"
-              onMouseEnter={(e) => handleComponentHover('spaceport-prism', e)}
-              onMouseLeave={handleComponentLeave}
-              onClick={() => handleComponentClick('spaceport-prism')}
-            >
-              <div className="prism-content">
-                <div style={{ fontSize: '1.2rem', marginBottom: '8px' }}>Spaceport Prism</div>
-                <div style={{ fontSize: '0.875rem', opacity: 0.9 }}>
-                  #DC9ED8 • #CD70E4 • #D869B3<br />
-                  #E4617C • #EB5C5A • #E47991
-                </div>
+            <div className="color-swatch-container">
+              <div 
+                className="color-swatch hex-dc9ed8"
+                data-component="hex-dc9ed8"
+                onMouseEnter={(e) => handleComponentHover('hex-dc9ed8', e)}
+                onMouseLeave={handleComponentLeave}
+                onClick={() => handleComponentClick('hex-dc9ed8')}
+              >
+                #DC9ED8
+              </div>
+              <div 
+                className="color-swatch hex-cd70e4"
+                data-component="hex-cd70e4"
+                onMouseEnter={(e) => handleComponentHover('hex-cd70e4', e)}
+                onMouseLeave={handleComponentLeave}
+                onClick={() => handleComponentClick('hex-cd70e4')}
+              >
+                #CD70E4
+              </div>
+              <div 
+                className="color-swatch hex-d869b3"
+                data-component="hex-d869b3"
+                onMouseEnter={(e) => handleComponentHover('hex-d869b3', e)}
+                onMouseLeave={handleComponentLeave}
+                onClick={() => handleComponentClick('hex-d869b3')}
+              >
+                #D869B3
+              </div>
+              <div 
+                className="color-swatch hex-e4617c"
+                data-component="hex-e4617c"
+                onMouseEnter={(e) => handleComponentHover('hex-e4617c', e)}
+                onMouseLeave={handleComponentLeave}
+                onClick={() => handleComponentClick('hex-e4617c')}
+              >
+                #E4617C
+              </div>
+              <div 
+                className="color-swatch hex-eb5c5a"
+                data-component="hex-eb5c5a"
+                onMouseEnter={(e) => handleComponentHover('hex-eb5c5a', e)}
+                onMouseLeave={handleComponentLeave}
+                onClick={() => handleComponentClick('hex-eb5c5a')}
+              >
+                #EB5C5A
+              </div>
+              <div 
+                className="color-swatch hex-e47991"
+                data-component="hex-e47991"
+                onMouseEnter={(e) => handleComponentHover('hex-e47991', e)}
+                onMouseLeave={handleComponentLeave}
+                onClick={() => handleComponentClick('hex-e47991')}
+              >
+                #E47991
               </div>
             </div>
           </div>
@@ -350,8 +476,8 @@
         
         <div className="component-group">
           <h3 className="h3">Standard Border</h3>
-          <p className="section p" style={{ color: 'rgba(255, 255, 255, 0.7)', fontStyle: 'italic', marginBottom: '20px' }}>
-            💡 Our default border style - 3px solid with subtle transparency. Used for most components.
+          <p className="body-text" style={{ textAlign: 'center' }}>
+            Our default border style - 3px solid with subtle transparency. Used for most components.
           </p>
           <div className="component-showcase">
             <div 
@@ -361,16 +487,16 @@
               onMouseLeave={handleComponentLeave}
               onClick={() => handleComponentClick('standard-border-demo')}
             >
-              <h3>Standard Border</h3>
-              <p>This component uses our default 3px solid border with rgba(255, 255, 255, 0.1).</p>
+                             <h3 className="h3">Standard Border</h3>
+               <p className="body-text">This component uses our default 3px solid border with rgba(255, 255, 255, 0.1).</p>
             </div>
           </div>
         </div>
 
         <div className="component-group">
           <h3 className="h3">Gradient Border</h3>
-          <p className="section p" style={{ color: 'rgba(255, 255, 255, 0.7)', fontStyle: 'italic', marginBottom: '20px' }}>
-            💡 Our premium border style - diagonal gradient edge that highlights important elements.
+          <p className="body-text" style={{ textAlign: 'center' }}>
+            Our premium border style - diagonal gradient edge that highlights important elements.
           </p>
           <div className="component-showcase">
             <div 
@@ -380,8 +506,8 @@
               onMouseLeave={handleComponentLeave}
               onClick={() => handleComponentClick('gradient-border-demo')}
             >
-              <h3>Gradient Border</h3>
-              <p>This component uses our premium diagonal gradient border for highlighting important elements.</p>
+                             <h3 className="h3">Gradient Border</h3>
+               <p className="body-text">This component uses our premium diagonal gradient border for highlighting important elements.</p>
             </div>
           </div>
         </div>
@@ -395,36 +521,6 @@
           <h3 className="h3">Navigation Elements</h3>
           <div className="component-showcase">
             <div 
-              className="header-logo"
-              data-component="header-logo"
-              onMouseEnter={(e) => handleComponentHover('header-logo', e)}
-              onMouseLeave={handleComponentLeave}
-              onClick={() => handleComponentClick('header-logo')}
-              onDoubleClick={(e) => handleDoubleClick('header-logo', e)}
-            >
-              {editableTexts['header-logo']}
-            </div>
-            <div 
-              className="nav-link"
-              data-component="nav-link"
-              onMouseEnter={(e) => handleComponentHover('nav-link', e)}
-              onMouseLeave={handleComponentLeave}
-              onClick={() => handleComponentClick('nav-link')}
-              onDoubleClick={(e) => handleDoubleClick('nav-link', e)}
-            >
-              {editableTexts['nav-link']}
-            </div>
-            <div 
-              className="toggle-icon"
-              data-component="toggle-icon"
-              onMouseEnter={(e) => handleComponentHover('toggle-icon', e)}
-              onMouseLeave={handleComponentLeave}
-              onClick={() => handleComponentClick('toggle-icon')}
-              onDoubleClick={(e) => handleDoubleClick('toggle-icon', e)}
-            >
-              {editableTexts['toggle-icon']}
-            </div>
-            <div 
               className="pill-button"
               data-component="pill-button"
               onMouseEnter={(e) => handleComponentHover('pill-button', e)}
@@ -447,7 +543,9 @@
               onMouseLeave={handleComponentLeave}
               onClick={() => handleComponentClick('header-preview mobile')}
             >
-              <div className="h4 pill-button">{editableTexts['header-logo']}</div>
+              <div className="header-logo-preview">
+                <img src="/assets/SpaceportIcons/SpaceportFullLogoWhite.svg" alt="Spaceport" />
+              </div>
               <div className="h4 pill-button">
                 <span></span>
                 <span></span>
@@ -461,7 +559,9 @@
               onMouseLeave={handleComponentLeave}
               onClick={() => handleComponentClick('header-preview desktop')}
             >
-              <div className="h4 pill-button">{editableTexts['header-logo']}</div>
+              <div className="header-logo-preview">
+                <img src="/assets/SpaceportIcons/SpaceportFullLogoWhite.svg" alt="Spaceport" />
+              </div>
               <div className="nav-links-preview">
                 <span className="h4 pill-button">Pricing</span>
                 <span className="h4 pill-button">About</span>
@@ -527,20 +627,704 @@
               onMouseLeave={handleComponentLeave}
               onClick={() => handleComponentClick('default-card')}
             >
-<<<<<<< HEAD
-              <h3>Default Card</h3>
-              <p>This is our foundation card component with the proper glasmorphic gradient edge border. It follows the style guide specifications exactly.</p>
-=======
               <h3 className="h3">Default Card</h3>
               <p className="body-text">This is our foundation card component with the proper glasmorphic gradient edge border. It follows the style guide specifications exactly.</p>
               <a href="#" className="default-card-button">Action Button</a>
->>>>>>> 822917c9
             </div>
           </div>
         </div>
 
         <div className="component-group">
           <h3 className="h3">Project Cards</h3>
+          <div className="component-showcase">
+            <p className="body-text">Project card components removed - see Dashboard Project Cards section below for active components.</p>
+          </div>
+        </div>
+
+        <div className="component-group">
+          <h3 className="h3">Waitlist Card</h3>
+          <div className="component-showcase">
+            <div 
+              className="waitlist-card"
+              data-component="waitlist-card"
+              onMouseEnter={(e) => handleComponentHover('waitlist-card', e)}
+              onMouseLeave={handleComponentLeave}
+              onClick={() => handleComponentClick('waitlist-card')}
+            >
+              <div className="waitlist-header">
+                <img src="/assets/SpaceportIcons/SpaceportFullLogoWhite.svg" alt="Spaceport" className="waitlist-logo" />
+                                 <h1 className="section h1">Join the Waitlist</h1>
+                 <p className="body-text">Be among the future of 3D visualization.</p>
+              </div>
+            </div>
+          </div>
+        </div>
+      </section>
+
+      {/* New Project Popup Components */}
+      <section className="sandbox-section">
+        <h2 className="section-title">New Project Popup Components</h2>
+        
+        <div className="component-group">
+          <h3 className="h3">Popup Overlay & Header</h3>
+          <div className="component-showcase">
+            <div 
+              className="popup-overlay"
+              data-component="popup-overlay"
+              onMouseEnter={(e) => handleComponentHover('popup-overlay', e)}
+              onMouseLeave={handleComponentLeave}
+              onClick={() => handleComponentClick('popup-overlay')}
+              style={{ position: 'relative', height: '200px', display: 'block' }}
+            >
+              <div 
+                className="popup-header"
+                data-component="popup-header"
+                onMouseEnter={(e) => handleComponentHover('popup-header', e)}
+                onMouseLeave={handleComponentLeave}
+                onClick={() => handleComponentClick('popup-header')}
+              >
+                <div 
+                  className="popup-title-section"
+                  data-component="popup-title-section"
+                  onMouseEnter={(e) => handleComponentHover('popup-title-section', e)}
+                  onMouseLeave={handleComponentLeave}
+                  onClick={() => handleComponentClick('popup-title-section')}
+                >
+                  <textarea
+                    className="popup-title-input"
+                    data-component="popup-title-input"
+                    onMouseEnter={(e) => handleComponentHover('popup-title-input', e)}
+                    onMouseLeave={handleComponentLeave}
+                    onClick={() => handleComponentClick('popup-title-input')}
+                    rows={1}
+                    placeholder="Untitled"
+                    defaultValue="Sample Project"
+                  />
+                  <span 
+                    className="edit-icon"
+                    data-component="edit-icon"
+                    onMouseEnter={(e) => handleComponentHover('edit-icon', e)}
+                    onMouseLeave={handleComponentLeave}
+                    onClick={() => handleComponentClick('edit-icon')}
+                  />
+                </div>
+                <button 
+                  className="popup-close"
+                  data-component="popup-close"
+                  onMouseEnter={(e) => handleComponentHover('popup-close', e)}
+                  onMouseLeave={handleComponentLeave}
+                  onClick={() => handleComponentClick('popup-close')}
+                />
+              </div>
+            </div>
+          </div>
+        </div>
+
+        <div className="component-group">
+          <h3 className="h3">Accordion Sections</h3>
+          <div className="component-showcase">
+            <div 
+              className="accordion-section active"
+              data-component="accordion-section"
+              onMouseEnter={(e) => handleComponentHover('accordion-section', e)}
+              onMouseLeave={handleComponentLeave}
+              onClick={() => handleComponentClick('accordion-section')}
+            >
+              <div 
+                className="accordion-header"
+                data-component="accordion-header"
+                onMouseEnter={(e) => handleComponentHover('accordion-header', e)}
+                onMouseLeave={handleComponentLeave}
+                onClick={() => handleComponentClick('accordion-header')}
+              >
+                <div 
+                  className="accordion-title"
+                  data-component="accordion-title"
+                  onMouseEnter={(e) => handleComponentHover('accordion-title', e)}
+                  onMouseLeave={handleComponentLeave}
+                  onClick={() => handleComponentClick('accordion-title')}
+                >
+                  <h3>Create Flight Plan</h3>
+                </div>
+                <span 
+                  className="accordion-chevron"
+                  data-component="accordion-chevron"
+                  onMouseEnter={(e) => handleComponentHover('accordion-chevron', e)}
+                  onMouseLeave={handleComponentLeave}
+                  onClick={() => handleComponentClick('accordion-chevron')}
+                />
+              </div>
+              <div 
+                className="accordion-content"
+                data-component="accordion-content"
+                onMouseEnter={(e) => handleComponentHover('accordion-content', e)}
+                onMouseLeave={handleComponentLeave}
+                onClick={() => handleComponentClick('accordion-content')}
+                style={{ maxHeight: '200px', opacity: 1 }}
+              >
+                <div 
+                  className="category-outline"
+                  data-component="category-outline"
+                  onMouseEnter={(e) => handleComponentHover('category-outline', e)}
+                  onMouseLeave={handleComponentLeave}
+                  onClick={() => handleComponentClick('category-outline')}
+                >
+                  <div 
+                    className="popup-section"
+                    data-component="popup-section"
+                    onMouseEnter={(e) => handleComponentHover('popup-section', e)}
+                    onMouseLeave={handleComponentLeave}
+                    onClick={() => handleComponentClick('popup-section')}
+                  >
+                    <h4>Batteries</h4>
+                    <div 
+                      className="input-row-popup"
+                      data-component="input-row-popup"
+                      onMouseEnter={(e) => handleComponentHover('input-row-popup', e)}
+                      onMouseLeave={handleComponentLeave}
+                      onClick={() => handleComponentClick('input-row-popup')}
+                    >
+                      <div 
+                        className="popup-input-wrapper"
+                        data-component="popup-input-wrapper"
+                        onMouseEnter={(e) => handleComponentHover('popup-input-wrapper', e)}
+                        onMouseLeave={handleComponentLeave}
+                        onClick={() => handleComponentClick('popup-input-wrapper')}
+                      >
+                        <span 
+                          className="input-icon time"
+                          data-component="input-icon"
+                          onMouseEnter={(e) => handleComponentHover('input-icon', e)}
+                          onMouseLeave={handleComponentLeave}
+                          onClick={() => handleComponentClick('input-icon')}
+                        />
+                        <input
+                          type="text"
+                          className="text-fade-right"
+                          placeholder="Duration"
+                          defaultValue="30 min/battery"
+                          data-component="popup-input"
+                          onMouseEnter={(e) => handleComponentHover('popup-input', e)}
+                          onMouseLeave={handleComponentLeave}
+                          onClick={() => handleComponentClick('popup-input')}
+                        />
+                      </div>
+                      <div 
+                        className="popup-input-wrapper"
+                        data-component="popup-input-wrapper"
+                        onMouseEnter={(e) => handleComponentHover('popup-input-wrapper', e)}
+                        onMouseLeave={handleComponentLeave}
+                        onClick={() => handleComponentClick('popup-input-wrapper')}
+                      >
+                        <span 
+                          className="input-icon number"
+                          data-component="input-icon"
+                          onMouseEnter={(e) => handleComponentHover('input-icon', e)}
+                          onMouseLeave={handleComponentLeave}
+                          onClick={() => handleComponentClick('input-icon')}
+                        />
+                        <input
+                          type="text"
+                          className="text-fade-right"
+                          placeholder="Quantity"
+                          defaultValue="2 batteries"
+                          data-component="popup-input"
+                          onMouseEnter={(e) => handleComponentHover('popup-input', e)}
+                          onMouseLeave={handleComponentLeave}
+                          onClick={() => handleComponentClick('popup-input')}
+                        />
+                      </div>
+                    </div>
+                  </div>
+                </div>
+              </div>
+            </div>
+          </div>
+        </div>
+
+        <div className="component-group">
+          <h3 className="h3">Flight Path Download Buttons</h3>
+          <div className="component-showcase">
+            <div 
+              className="flight-path-grid"
+              data-component="flight-path-grid"
+              onMouseEnter={(e) => handleComponentHover('flight-path-grid', e)}
+              onMouseLeave={handleComponentLeave}
+              onClick={() => handleComponentClick('flight-path-grid')}
+            >
+              <button
+                className="flight-path-download-btn"
+                data-component="flight-path-download-btn"
+                onMouseEnter={(e) => handleComponentHover('flight-path-download-btn', e)}
+                onMouseLeave={handleComponentLeave}
+                onClick={() => handleComponentClick('flight-path-download-btn')}
+                style={{ opacity: 1, transform: 'translateY(0) scale(1)' }}
+              >
+                <span 
+                  className="download-icon"
+                  data-component="download-icon"
+                  onMouseEnter={(e) => handleComponentHover('download-icon', e)}
+                  onMouseLeave={handleComponentLeave}
+                  onClick={() => handleComponentClick('download-icon')}
+                />
+                Battery 1
+              </button>
+              <button
+                className="flight-path-download-btn"
+                data-component="flight-path-download-btn"
+                onMouseEnter={(e) => handleComponentHover('flight-path-download-btn', e)}
+                onMouseLeave={handleComponentLeave}
+                onClick={() => handleComponentClick('flight-path-download-btn')}
+                style={{ opacity: 1, transform: 'translateY(0) scale(1)' }}
+              >
+                <span 
+                  className="download-icon"
+                  data-component="download-icon"
+                  onMouseEnter={(e) => handleComponentHover('download-icon', e)}
+                  onMouseLeave={handleComponentLeave}
+                  onClick={() => handleComponentClick('download-icon')}
+                />
+                Battery 2
+              </button>
+            </div>
+          </div>
+        </div>
+
+        <div className="component-group">
+          <h3 className="h3">Upload Components</h3>
+          <div className="component-showcase">
+            <div 
+              className="upload-zone"
+              data-component="upload-zone"
+              onMouseEnter={(e) => handleComponentHover('upload-zone', e)}
+              onMouseLeave={handleComponentLeave}
+              onClick={() => handleComponentClick('upload-zone')}
+            >
+              <div 
+                className="upload-icon"
+                data-component="upload-icon"
+                onMouseEnter={(e) => handleComponentHover('upload-icon', e)}
+                onMouseLeave={handleComponentLeave}
+                onClick={() => handleComponentClick('upload-icon')}
+              />
+              <p>Upload .jpg photos as a .zip file</p>
+            </div>
+          </div>
+        </div>
+
+        <div className="component-group">
+          <h3 className="h3">Upload Buttons</h3>
+          <div className="component-showcase">
+            <div 
+              className="upload-button-container"
+              data-component="upload-button-container"
+              onMouseEnter={(e) => handleComponentHover('upload-button-container', e)}
+              onMouseLeave={handleComponentLeave}
+              onClick={() => handleComponentClick('upload-button-container')}
+              style={{ position: 'relative', height: '50px' }}
+            >
+              <button 
+                className="upload-btn-with-icon"
+                data-component="upload-btn-with-icon"
+                onMouseEnter={(e) => handleComponentHover('upload-btn-with-icon', e)}
+                onMouseLeave={handleComponentLeave}
+                onClick={() => handleComponentClick('upload-btn-with-icon')}
+                style={{ position: 'relative', top: 'auto', left: 'auto', transform: 'none' }}
+              >
+                <span 
+                  className="upload-btn-icon"
+                  data-component="upload-btn-icon"
+                  onMouseEnter={(e) => handleComponentHover('upload-btn-icon', e)}
+                  onMouseLeave={handleComponentLeave}
+                  onClick={() => handleComponentClick('upload-btn-icon')}
+                />
+                Upload
+              </button>
+              <button 
+                className="cancel-btn-with-icon"
+                data-component="cancel-btn-with-icon"
+                onMouseEnter={(e) => handleComponentHover('cancel-btn-with-icon', e)}
+                onMouseLeave={handleComponentLeave}
+                onClick={() => handleComponentClick('cancel-btn-with-icon')}
+                style={{ position: 'relative', top: 'auto', left: 'auto', transform: 'none', opacity: 1, color: '#111' }}
+              >
+                <span 
+                  className="cancel-btn-icon"
+                  data-component="cancel-btn-icon"
+                  onMouseEnter={(e) => handleComponentHover('cancel-btn-icon', e)}
+                  onMouseLeave={handleComponentLeave}
+                  onClick={() => handleComponentClick('cancel-btn-icon')}
+                />
+                Cancel
+              </button>
+            </div>
+          </div>
+        </div>
+
+        <div className="component-group">
+          <h3 className="h3">Address Search Overlay</h3>
+          <div className="component-showcase">
+            <div 
+              className="address-search-overlay"
+              data-component="address-search-overlay"
+              onMouseEnter={(e) => handleComponentHover('address-search-overlay', e)}
+              onMouseLeave={handleComponentLeave}
+              onClick={() => handleComponentClick('address-search-overlay')}
+              style={{ position: 'relative', bottom: 'auto', left: 'auto', right: 'auto' }}
+            >
+              <div 
+                className="address-search-wrapper"
+                data-component="address-search-wrapper"
+                onMouseEnter={(e) => handleComponentHover('address-search-wrapper', e)}
+                onMouseLeave={handleComponentLeave}
+                onClick={() => handleComponentClick('address-search-wrapper')}
+              >
+                <input
+                  type="text"
+                  className="text-fade-right"
+                  placeholder="Enter location"
+                  defaultValue="123 Main St, City, State"
+                  data-component="address-search-input"
+                  onMouseEnter={(e) => handleComponentHover('address-search-input', e)}
+                  onMouseLeave={handleComponentLeave}
+                  onClick={() => handleComponentClick('address-search-input')}
+                />
+              </div>
+            </div>
+          </div>
+        </div>
+
+        <div className="component-group">
+          <h3 className="h3">Map Controls</h3>
+          <div className="component-showcase">
+            <button 
+              className="expand-button"
+              data-component="expand-button"
+              onMouseEnter={(e) => handleComponentHover('expand-button', e)}
+              onMouseLeave={handleComponentLeave}
+              onClick={() => handleComponentClick('expand-button')}
+              style={{ position: 'relative', top: 'auto', right: 'auto' }}
+            >
+              <span 
+                className="expand-icon"
+                data-component="expand-icon"
+                onMouseEnter={(e) => handleComponentHover('expand-icon', e)}
+                onMouseLeave={handleComponentLeave}
+                onClick={() => handleComponentClick('expand-icon')}
+              />
+            </button>
+          </div>
+        </div>
+
+        <div className="component-group">
+          <h3 className="h3">Text Area Input</h3>
+          <div className="component-showcase">
+            <div 
+              className="popup-input-wrapper listing-description-wrapper"
+              data-component="popup-input-wrapper listing-description-wrapper"
+              onMouseEnter={(e) => handleComponentHover('popup-input-wrapper listing-description-wrapper', e)}
+              onMouseLeave={handleComponentLeave}
+              onClick={() => handleComponentClick('popup-input-wrapper listing-description-wrapper')}
+            >
+              <span 
+                className="input-icon paragraph"
+                data-component="input-icon paragraph"
+                onMouseEnter={(e) => handleComponentHover('input-icon paragraph', e)}
+                onMouseLeave={handleComponentLeave}
+                onClick={() => handleComponentClick('input-icon paragraph')}
+              />
+              <textarea
+                className="text-fade-right"
+                placeholder="Listing Description"
+                rows={3}
+                defaultValue="Beautiful property with stunning views..."
+                data-component="popup-textarea"
+                onMouseEnter={(e) => handleComponentHover('popup-textarea', e)}
+                onMouseLeave={handleComponentLeave}
+                onClick={() => handleComponentClick('popup-textarea')}
+              />
+            </div>
+          </div>
+        </div>
+
+        <div className="component-group">
+          <h3 className="h3">Modal Popup System</h3>
+          <div className="component-showcase">
+            <div 
+              className="modal-popup-overlay"
+              data-component="modal-popup-overlay"
+              onMouseEnter={(e) => handleComponentHover('modal-popup-overlay', e)}
+              onMouseLeave={handleComponentLeave}
+              onClick={() => handleComponentClick('modal-popup-overlay')}
+              style={{ position: 'relative', display: 'block' }}
+            >
+              <div 
+                className="modal-popup-content"
+                data-component="modal-popup-content"
+                onMouseEnter={(e) => handleComponentHover('modal-popup-content', e)}
+                onMouseLeave={handleComponentLeave}
+                onClick={() => handleComponentClick('modal-popup-content')}
+              >
+                <div 
+                  className="modal-popup-icon success"
+                  data-component="modal-popup-icon"
+                  onMouseEnter={(e) => handleComponentHover('modal-popup-icon', e)}
+                  onMouseLeave={handleComponentLeave}
+                  onClick={() => handleComponentClick('modal-popup-icon')}
+                >
+                  ✓
+                </div>
+                <h3 
+                  className="modal-popup-title"
+                  data-component="modal-popup-title"
+                  onMouseEnter={(e) => handleComponentHover('modal-popup-title', e)}
+                  onMouseLeave={handleComponentLeave}
+                  onClick={() => handleComponentClick('modal-popup-title')}
+                >
+                  Success
+                </h3>
+                <p 
+                  className="modal-popup-message"
+                  data-component="modal-popup-message"
+                  onMouseEnter={(e) => handleComponentHover('modal-popup-message', e)}
+                  onMouseLeave={handleComponentLeave}
+                  onClick={() => handleComponentClick('modal-popup-message')}
+                >
+                  Your project has been saved successfully.
+                </p>
+                <button 
+                  className="modal-popup-button"
+                  data-component="modal-popup-button"
+                  onMouseEnter={(e) => handleComponentHover('modal-popup-button', e)}
+                  onMouseLeave={handleComponentLeave}
+                  onClick={() => handleComponentClick('modal-popup-button')}
+                >
+                  OK
+                </button>
+              </div>
+            </div>
+          </div>
+        </div>
+      </section>
+
+      {/* Dashboard Project Cards */}
+      <section className="sandbox-section">
+        <h2 className="section-title">Dashboard Project Cards</h2>
+        
+        <div className="component-group">
+          <h3 className="h3">Project Cards Container</h3>
+          <div className="component-showcase">
+            <div 
+              className="project-cards"
+              data-component="project-cards"
+              onMouseEnter={(e) => handleComponentHover('project-cards', e)}
+              onMouseLeave={handleComponentLeave}
+              onClick={() => handleComponentClick('project-cards')}
+              style={{ flexDirection: 'row', flexWrap: 'wrap', gap: '20px', justifyContent: 'center' }}
+            >
+              <div 
+                className="project-box"
+                data-component="project-box"
+                onMouseEnter={(e) => handleComponentHover('project-box', e)}
+                onMouseLeave={handleComponentLeave}
+                onClick={() => handleComponentClick('project-box')}
+                style={{ flex: '0 0 calc(50% - 10px)', width: 'calc(50% - 10px)' }}
+              >
+                <button 
+                  className="project-controls-btn"
+                  data-component="project-controls-btn"
+                  onMouseEnter={(e) => handleComponentHover('project-controls-btn', e)}
+                  onMouseLeave={handleComponentLeave}
+                  onClick={() => handleComponentClick('project-controls-btn')}
+                >
+                  <img 
+                    src="/assets/SpaceportIcons/Controls.svg" 
+                    className="project-controls-icon" 
+                    alt="Edit controls"
+                    data-component="project-controls-icon"
+                    onMouseEnter={(e) => handleComponentHover('project-controls-icon', e)}
+                    onMouseLeave={handleComponentLeave}
+                    onClick={() => handleComponentClick('project-controls-icon')}
+                  />
+                </button>
+                <h1>Downtown Property</h1>
+                <p>Processing - Neural network training in progress.</p>
+                <div style={{marginTop:12}}>
+                  <div style={{height:6, borderRadius:3, background:'rgba(255,255,255,0.1)'}}>
+                    <div style={{height:6, borderRadius:3, width:'75%', background:'#fff'}}></div>
+                  </div>
+                </div>
+              </div>
+              <div 
+                className="project-box"
+                data-component="project-box"
+                onMouseEnter={(e) => handleComponentHover('project-box', e)}
+                onMouseLeave={handleComponentLeave}
+                onClick={() => handleComponentClick('project-box')}
+                style={{ flex: '0 0 calc(50% - 10px)', width: 'calc(50% - 10px)' }}
+              >
+                <button 
+                  className="project-controls-btn"
+                  data-component="project-controls-btn"
+                  onMouseEnter={(e) => handleComponentHover('project-controls-btn', e)}
+                  onMouseLeave={handleComponentLeave}
+                  onClick={() => handleComponentClick('project-controls-btn')}
+                >
+                  <img 
+                    src="/assets/SpaceportIcons/Controls.svg" 
+                    className="project-controls-icon" 
+                    alt="Edit controls"
+                    data-component="project-controls-icon"
+                    onMouseEnter={(e) => handleComponentHover('project-controls-icon', e)}
+                    onMouseLeave={handleComponentLeave}
+                    onClick={() => handleComponentClick('project-controls-icon')}
+                  />
+                </button>
+                <h1>Lakeside Home</h1>
+                <p>Complete - Ready for deployment.</p>
+                <div style={{marginTop:12}}>
+                  <div style={{height:6, borderRadius:3, background:'rgba(255,255,255,0.1)'}}>
+                    <div style={{height:6, borderRadius:3, width:'100%', background:'#fff'}}></div>
+                  </div>
+                </div>
+              </div>
+            </div>
+          </div>
+        </div>
+
+        <div className="component-group">
+          <h3 className="h3">Account Card</h3>
+          <div className="component-showcase">
+            <div 
+              className="project-box account-card"
+              data-component="account-card"
+              onMouseEnter={(e) => handleComponentHover('account-card', e)}
+              onMouseLeave={handleComponentLeave}
+              onClick={() => handleComponentClick('account-card')}
+              style={{ height: '50px', width: '100%' }}
+            >
+              <div 
+                className="account-info"
+                data-component="account-info"
+                onMouseEnter={(e) => handleComponentHover('account-info', e)}
+                onMouseLeave={handleComponentLeave}
+                onClick={() => handleComponentClick('account-info')}
+              >
+                <div 
+                  className="account-details"
+                  data-component="account-details"
+                  onMouseEnter={(e) => handleComponentHover('account-details', e)}
+                  onMouseLeave={handleComponentLeave}
+                  onClick={() => handleComponentClick('account-details')}
+                >
+                  <div 
+                    className="account-header"
+                    data-component="account-header"
+                    onMouseEnter={(e) => handleComponentHover('account-header', e)}
+                    onMouseLeave={handleComponentLeave}
+                    onClick={() => handleComponentClick('account-header')}
+                  >
+                    <h3 
+                      className="account-handle"
+                      data-component="account-handle"
+                      onMouseEnter={(e) => handleComponentHover('account-handle', e)}
+                      onMouseLeave={handleComponentLeave}
+                      onClick={() => handleComponentClick('account-handle')}
+                    >
+                      SampleUser
+                    </h3>
+                    <button 
+                      className="subscription-pill clickable"
+                      data-component="subscription-pill"
+                      onMouseEnter={(e) => handleComponentHover('subscription-pill', e)}
+                      onMouseLeave={handleComponentLeave}
+                      onClick={() => handleComponentClick('subscription-pill')}
+                    >
+                      Beta Plan
+                    </button>
+                  </div>
+                </div>
+                <button 
+                  className="sign-out-btn"
+                  data-component="sign-out-btn"
+                  onMouseEnter={(e) => handleComponentHover('sign-out-btn', e)}
+                  onMouseLeave={handleComponentLeave}
+                  onClick={() => handleComponentClick('sign-out-btn')}
+                >
+                  <span 
+                    className="sign-out-icon"
+                    data-component="sign-out-icon"
+                    onMouseEnter={(e) => handleComponentHover('sign-out-icon', e)}
+                    onMouseLeave={handleComponentLeave}
+                    onClick={() => handleComponentClick('sign-out-icon')}
+                  />
+                  Sign Out
+                </button>
+              </div>
+            </div>
+          </div>
+        </div>
+
+        <div className="component-group">
+          <h3 className="h3">New Project Card</h3>
+          <div className="component-showcase">
+            <div 
+              className="project-box new-project-card"
+              data-component="new-project-card"
+              onMouseEnter={(e) => handleComponentHover('new-project-card', e)}
+              onMouseLeave={handleComponentLeave}
+              onClick={() => handleComponentClick('new-project-card')}
+              style={{ width: '100%' }}
+            >
+              <h1>
+                New Project
+                <span 
+                  className="plus-icon"
+                  data-component="plus-icon"
+                  onMouseEnter={(e) => handleComponentHover('plus-icon', e)}
+                  onMouseLeave={handleComponentLeave}
+                  onClick={() => handleComponentClick('plus-icon')}
+                >
+                  <span></span>
+                  <span></span>
+                </span>
+              </h1>
+            </div>
+          </div>
+        </div>
+
+        <div className="component-group">
+          <h3 className="h3">Loading Card</h3>
+          <div className="component-showcase">
+            <div 
+              className="project-box loading-card"
+              data-component="loading-card"
+              onMouseEnter={(e) => handleComponentHover('loading-card', e)}
+              onMouseLeave={handleComponentLeave}
+              onClick={() => handleComponentClick('loading-card')}
+            >
+              <div 
+                className="loading-spinner"
+                data-component="loading-spinner"
+                onMouseEnter={(e) => handleComponentHover('loading-spinner', e)}
+                onMouseLeave={handleComponentLeave}
+                onClick={() => handleComponentClick('loading-spinner')}
+              >
+                <div 
+                  className="spinner"
+                  data-component="spinner"
+                  onMouseEnter={(e) => handleComponentHover('spinner', e)}
+                  onMouseLeave={handleComponentLeave}
+                  onClick={() => handleComponentClick('spinner')}
+                />
+                <p>Loading projects...</p>
+              </div>
+            </div>
+          </div>
+        </div>
+
+        <div className="component-group">
+          <h3 className="h3">Project Card with Progress</h3>
           <div className="component-showcase">
             <div 
               className="project-box"
@@ -549,39 +1333,67 @@
               onMouseLeave={handleComponentLeave}
               onClick={() => handleComponentClick('project-box')}
             >
-              <h1>Sample Project</h1>
-              <p>Project description</p>
-            </div>
-            <div 
-              className="new-project-card"
-              data-component="new-project-card"
-              onMouseEnter={(e) => handleComponentHover('new-project-card', e)}
-              onMouseLeave={handleComponentLeave}
-              onClick={() => handleComponentClick('new-project-card')}
-            >
-              <h1>+ New Project</h1>
-              <div className="plus-icon">
-                <span></span>
-                <span></span>
-              </div>
-            </div>
-          </div>
-        </div>
-
-        <div className="component-group">
-          <h3 className="h3">Waitlist Card</h3>
-          <div className="component-showcase">
-            <div 
-              className="waitlist-card"
-              data-component="waitlist-card"
-              onMouseEnter={(e) => handleComponentHover('waitlist-card', e)}
-              onMouseLeave={handleComponentLeave}
-              onClick={() => handleComponentClick('waitlist-card')}
-            >
-              <div className="waitlist-header">
-                <img src="/assets/SpaceportIcons/SpaceportFullLogoWhite.svg" alt="Spaceport" className="waitlist-logo" />
-                <h1>Join the Waitlist</h1>
-                <p>Be among the first to experience the future of 3D visualization.</p>
+              <button 
+                className="project-controls-btn"
+                data-component="project-controls-btn"
+                onMouseEnter={(e) => handleComponentHover('project-controls-btn', e)}
+                onMouseLeave={handleComponentLeave}
+                onClick={() => handleComponentClick('project-controls-btn')}
+              >
+                <img 
+                  src="/assets/SpaceportIcons/Controls.svg" 
+                  className="project-controls-icon" 
+                  alt="Edit controls"
+                  data-component="project-controls-icon"
+                  onMouseEnter={(e) => handleComponentHover('project-controls-icon', e)}
+                  onMouseLeave={handleComponentLeave}
+                  onClick={() => handleComponentClick('project-controls-icon')}
+                />
+              </button>
+              <h1>Mountain View Estate</h1>
+              <p>Processing - Structure from Motion in progress.</p>
+              <div style={{marginTop:12}}>
+                <div style={{height:6, borderRadius:3, background:'rgba(255,255,255,0.1)'}}>
+                  <div style={{height:6, borderRadius:3, width:'45%', background:'#fff'}}></div>
+                </div>
+              </div>
+            </div>
+          </div>
+        </div>
+
+        <div className="component-group">
+          <h3 className="h3">Completed Project Card</h3>
+          <div className="component-showcase">
+            <div 
+              className="project-box"
+              data-component="project-box"
+              onMouseEnter={(e) => handleComponentHover('project-box', e)}
+              onMouseLeave={handleComponentLeave}
+              onClick={() => handleComponentClick('project-box')}
+            >
+              <button 
+                className="project-controls-btn"
+                data-component="project-controls-btn"
+                onMouseEnter={(e) => handleComponentHover('project-controls-btn', e)}
+                onMouseLeave={handleComponentLeave}
+                onClick={() => handleComponentClick('project-controls-btn')}
+              >
+                <img 
+                  src="/assets/SpaceportIcons/Controls.svg" 
+                  className="project-controls-icon" 
+                  alt="Edit controls"
+                  data-component="project-controls-icon"
+                  onMouseEnter={(e) => handleComponentHover('project-controls-icon', e)}
+                  onMouseLeave={handleComponentLeave}
+                  onClick={() => handleComponentClick('project-controls-icon')}
+                />
+              </button>
+              <h1>Historic Courthouse</h1>
+              <p>Complete - Hosting at spaceport.ai</p>
+              <div style={{marginTop:12}}>
+                <div style={{height:6, borderRadius:3, background:'rgba(255,255,255,0.1)'}}>
+                  <div style={{height:6, borderRadius:3, width:'100%', background:'#fff'}}></div>
+                </div>
               </div>
             </div>
           </div>
