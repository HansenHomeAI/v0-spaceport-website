CDK Deployment Trigger
Updated: 2025-01-27 16:15:00 UTC
Reason: Pass RESEND_API_KEY from GitHub secrets to CDK deployment
Status: Ready for deployment
<<<<<<< HEAD
Cloudflare Pages: Triggering rebuild
// Trigger CDK deployment to recreate Cognito client - Thu Sep  4 15:42:40 MDT 2025
// Fix persistent Cognito client - always CloudFormation managed - Thu Sep  4 16:49:38 MDT 2025
=======
Changes: Added RESEND_API_KEY environment variable to CDK deployment step
CDK BundlingOptions Implementation - Fri Sep  5 13:36:11 MDT 2025
Password Reset Lambda Implementation - Fri Sep  5 13:54:05 MDT 2025
>>>>>>> b9d588b5
<|MERGE_RESOLUTION|>--- conflicted
+++ resolved
@@ -2,12 +2,10 @@
 Updated: 2025-01-27 16:15:00 UTC
 Reason: Pass RESEND_API_KEY from GitHub secrets to CDK deployment
 Status: Ready for deployment
-<<<<<<< HEAD
-Cloudflare Pages: Triggering rebuild
+Changes: Added RESEND_API_KEY environment variable to CDK deployment step
+
 // Trigger CDK deployment to recreate Cognito client - Thu Sep  4 15:42:40 MDT 2025
 // Fix persistent Cognito client - always CloudFormation managed - Thu Sep  4 16:49:38 MDT 2025
-=======
-Changes: Added RESEND_API_KEY environment variable to CDK deployment step
+Cloudflare Pages: Triggering rebuild
 CDK BundlingOptions Implementation - Fri Sep  5 13:36:11 MDT 2025
-Password Reset Lambda Implementation - Fri Sep  5 13:54:05 MDT 2025
->>>>>>> b9d588b5
+Password Reset Lambda Implementation - Fri Sep  5 13:54:05 MDT 2025