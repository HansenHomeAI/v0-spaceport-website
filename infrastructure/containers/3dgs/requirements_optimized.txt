--- conflicted
+++ resolved
@@ -24,12 +24,7 @@
 # Install from source with CUDA support
 gsplat>=1.5.0
 
-<<<<<<< HEAD
-# CUDA-specific dependencies for proper GPU detection
-# These help ensure PyTorch can find CUDA libraries
-=======
 # CUDA toolkit utilities (ensure CUDA is properly detected)
->>>>>>> e1be3e03
 pynvml>=11.0.0
 nvidia-ml-py3>=7.352.0
 
