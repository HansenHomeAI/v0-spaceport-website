name: Deploy Next.js to Cloudflare Pages

on:
  workflow_dispatch:
  push:
    branches: [ main, development ]
    paths:
      - 'web/**'

jobs:
  deploy:
    runs-on: ubuntu-latest
    permissions:
      contents: read
    defaults:
      run:
        working-directory: web
    steps:
      - uses: actions/checkout@v4
      - name: Select target Pages project per branch
        id: select_project
        run: |
          BRANCH="${{ github.ref_name }}"
          if [ "$BRANCH" = "main" ]; then
            TARGET="v0-spaceport-website-prod-fresh"
          else
            TARGET="v0-spaceport-website-preview2"
          fi
          echo "CF_PAGES_PROJECT=$TARGET" >> $GITHUB_ENV
          echo "project=$TARGET" >> $GITHUB_OUTPUT
          echo "Using CF Pages project: $TARGET for branch $BRANCH"

      - name: Setup Node
        uses: actions/setup-node@v4
        with:
          node-version: '20'
          cache: 'npm'
          cache-dependency-path: 'web/package-lock.json'

      - name: Install deps (tolerant to peer conflicts in CI)
        run: npm ci --legacy-peer-deps || npm install --legacy-peer-deps

      - name: Inject build-time env (.env) for NEXT_PUBLIC_* per branch
        run: |
          set -euo pipefail
          BRANCH="${{ github.ref_name }}"
          echo "Preparing .env for branch $BRANCH"
          : > .env
          if [ "$BRANCH" = "main" ]; then
            echo "NEXT_PUBLIC_PROJECTS_API_URL=${{ secrets.PROJECTS_API_URL_PROD }}" >> .env
            echo "NEXT_PUBLIC_DRONE_PATH_API_URL=${{ secrets.DRONE_PATH_API_URL_PROD }}" >> .env
            echo "NEXT_PUBLIC_FILE_UPLOAD_API_URL=${{ secrets.FILE_UPLOAD_API_URL_PROD }}" >> .env
            echo "NEXT_PUBLIC_WAITLIST_API_URL=${{ secrets.WAITLIST_API_URL_PROD }}" >> .env
            echo "NEXT_PUBLIC_ML_PIPELINE_API_URL=${{ secrets.ML_PIPELINE_API_URL_PROD }}" >> .env
            echo "NEXT_PUBLIC_BETA_ACCESS_API_URL=${{ secrets.BETA_ACCESS_API_URL_PROD }}" >> .env
            echo "NEXT_PUBLIC_COGNITO_REGION=${{ secrets.COGNITO_REGION_PROD }}" >> .env
            echo "NEXT_PUBLIC_COGNITO_USER_POOL_ID=${{ secrets.COGNITO_USER_POOL_ID_PROD }}" >> .env
            echo "NEXT_PUBLIC_COGNITO_USER_POOL_CLIENT_ID=${{ secrets.COGNITO_USER_POOL_CLIENT_ID_PROD }}" >> .env
          else
            echo "NEXT_PUBLIC_PROJECTS_API_URL=${{ secrets.PROJECTS_API_URL_PREVIEW }}" >> .env
            echo "NEXT_PUBLIC_DRONE_PATH_API_URL=${{ secrets.DRONE_PATH_API_URL_PREVIEW }}" >> .env
            echo "NEXT_PUBLIC_FILE_UPLOAD_API_URL=${{ secrets.FILE_UPLOAD_API_URL_PREVIEW }}" >> .env
            echo "NEXT_PUBLIC_WAITLIST_API_URL=${{ secrets.WAITLIST_API_URL_PREVIEW }}" >> .env
            echo "NEXT_PUBLIC_ML_PIPELINE_API_URL=${{ secrets.ML_PIPELINE_API_URL_PREVIEW }}" >> .env
            echo "NEXT_PUBLIC_BETA_ACCESS_API_URL=${{ secrets.BETA_ACCESS_API_URL_PREVIEW }}" >> .env
            echo "NEXT_PUBLIC_COGNITO_REGION=${{ secrets.COGNITO_REGION_PREVIEW }}" >> .env
            echo "NEXT_PUBLIC_COGNITO_USER_POOL_ID=${{ secrets.COGNITO_USER_POOL_ID_PREVIEW }}" >> .env
            echo "NEXT_PUBLIC_COGNITO_USER_POOL_CLIENT_ID=${{ secrets.COGNITO_USER_POOL_CLIENT_ID_PREVIEW }}" >> .env
<<<<<<< HEAD
=======
            echo "NEXT_PUBLIC_SUBSCRIPTION_API_URL=${{ secrets.SUBSCRIPTION_API_URL_PREVIEW }}" >> .env
            echo "NEXT_PUBLIC_STRIPE_PUBLISHABLE_KEY=${{ secrets.STRIPE_PUBLISHABLE_KEY_STAGING }}" >> .env
>>>>>>> 3ebe2378
          fi
          echo "Wrote $(wc -l < .env) vars to .env"

      - name: Build Next for Cloudflare (SSR)
        run: |
          npm run build
          npx @cloudflare/next-on-pages

      - name: Debug .vercel/output contents
        run: |
          echo "Listing .vercel/output" && ls -la .vercel/output || true
          echo "Functions manifest.json:" && (cat .vercel/output/functions/manifest.json || true)
          echo "Static dir:" && ls -la .vercel/output/static || true

      - name: Upload .vercel/output for diagnostics
        uses: actions/upload-artifact@v4
        with:
          name: vercel-output-${{ github.sha }}
          path: .vercel/output
          if-no-files-found: ignore
          retention-days: 3

      - name: Install Wrangler
        run: npm i -g wrangler@4

      - name: Ensure Pages runtime flags (compat date + node compat)
        env:
          CLOUDFLARE_ACCOUNT_ID: ${{ secrets.CLOUDFLARE_ACCOUNT_ID }}
          CLOUDFLARE_API_TOKEN: ${{ secrets.CLOUDFLARE_API_TOKEN }}
        run: |
          curl -fsS -X PATCH \
            -H "Authorization: Bearer ${CLOUDFLARE_API_TOKEN}" \
            -H "Content-Type: application/json" \
             "https://api.cloudflare.com/client/v4/accounts/${CLOUDFLARE_ACCOUNT_ID}/pages/projects/${CF_PAGES_PROJECT}" \
            --data '{
              "deployment_configs": {
                "production": {
                  "compatibility_date": "2025-08-09",
                  "compatibility_flags": ["nodejs_compat", "nodejs_compat_populate_process_env"],
                  "build_image_major_version": 3
                },
                "preview": {
                  "compatibility_date": "2025-08-09",
                  "compatibility_flags": ["nodejs_compat", "nodejs_compat_populate_process_env"],
                  "build_image_major_version": 3
                }
              }
            }' | cat

      - name: Deploy to Cloudflare Pages
        env:
          CLOUDFLARE_ACCOUNT_ID: ${{ secrets.CLOUDFLARE_ACCOUNT_ID }}
          CLOUDFLARE_API_TOKEN: ${{ secrets.CLOUDFLARE_API_TOKEN }}
        run: |
          BRANCH="${{ github.ref_name }}"
          # Deploy the static subdir so _worker.js sits at the upload root
          npx wrangler pages deploy .vercel/output/static \
            --project-name "$CF_PAGES_PROJECT" \
            --branch "$BRANCH"

      - name: Resolve latest deployment URLs (preview alias + hash URL)
        id: resolve_urls
        env:
          CLOUDFLARE_ACCOUNT_ID: ${{ secrets.CLOUDFLARE_ACCOUNT_ID }}
          CLOUDFLARE_API_TOKEN: ${{ secrets.CLOUDFLARE_API_TOKEN }}
        run: |
          set -euo pipefail
          BRANCH="${{ github.ref_name }}"
          # Get most recent deployment for the selected project (includes preview)
          JSON=$(curl -fsSL -H "Authorization: Bearer ${CLOUDFLARE_API_TOKEN}" \
            "https://api.cloudflare.com/client/v4/accounts/${CLOUDFLARE_ACCOUNT_ID}/pages/projects/${CF_PAGES_PROJECT}/deployments?per_page=1")
          HASH_URL=$(echo "$JSON" | jq -r '.result[0].url')
          DEPLOY_ID=$(echo "$JSON" | jq -r '.result[0].id')
          # Fetch aliases for that deployment (branch alias if any)
          DETAIL=$(curl -fsSL -H "Authorization: Bearer ${CLOUDFLARE_API_TOKEN}" \
            "https://api.cloudflare.com/client/v4/accounts/${CLOUDFLARE_ACCOUNT_ID}/pages/projects/${CF_PAGES_PROJECT}/deployments/${DEPLOY_ID}")
          ALIAS=$(echo "$DETAIL" | jq -r '.result.aliases[0] // empty')
          echo "hash_url=$HASH_URL" >> $GITHUB_OUTPUT
          echo "alias_url=$ALIAS" >> $GITHUB_OUTPUT
          echo "Resolved: HASH=$HASH_URL ALIAS=${ALIAS:-<none>}"

      - name: Verify preview alias and hash URL with retries
        env:
          HASH_URL: ${{ steps.resolve_urls.outputs.hash_url }}
          ALIAS_URL: ${{ steps.resolve_urls.outputs.alias_url }}
        run: |
          set -e
          urls=""
          if [ -n "$ALIAS_URL" ]; then urls="$urls $ALIAS_URL"; fi
          if [ -n "$HASH_URL" ]; then urls="$urls $HASH_URL"; fi
          echo "Checking URLs: $urls"
          for URL in $urls; do
            echo "Probing $URL ..."
            for i in $(seq 1 12); do
              echo "Attempt $i"
              if curl -fsS "$URL/health.txt" >/dev/null; then echo "OK $URL/health.txt"; break; fi
              sleep 5
              if [ $i -eq 12 ]; then echo "Timeout waiting for $URL"; exit 1; fi
            done
          done<|MERGE_RESOLUTION|>--- conflicted
+++ resolved
@@ -66,11 +66,8 @@
             echo "NEXT_PUBLIC_COGNITO_REGION=${{ secrets.COGNITO_REGION_PREVIEW }}" >> .env
             echo "NEXT_PUBLIC_COGNITO_USER_POOL_ID=${{ secrets.COGNITO_USER_POOL_ID_PREVIEW }}" >> .env
             echo "NEXT_PUBLIC_COGNITO_USER_POOL_CLIENT_ID=${{ secrets.COGNITO_USER_POOL_CLIENT_ID_PREVIEW }}" >> .env
-<<<<<<< HEAD
-=======
             echo "NEXT_PUBLIC_SUBSCRIPTION_API_URL=${{ secrets.SUBSCRIPTION_API_URL_PREVIEW }}" >> .env
             echo "NEXT_PUBLIC_STRIPE_PUBLISHABLE_KEY=${{ secrets.STRIPE_PUBLISHABLE_KEY_STAGING }}" >> .env
->>>>>>> 3ebe2378
           fi
           echo "Wrote $(wc -l < .env) vars to .env"
 
