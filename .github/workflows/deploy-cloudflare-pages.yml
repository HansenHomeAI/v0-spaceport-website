name: Deploy Next.js to Cloudflare Pages

on:
  workflow_dispatch:
  push:
    branches: [ main, development ]
    paths:
      - 'web/**'

jobs:
  deploy:
    runs-on: ubuntu-latest
    permissions:
      contents: read
    defaults:
      run:
        working-directory: web
    steps:
      - uses: actions/checkout@v4
      - name: Select target Pages project per branch
        id: select_project
        run: |
          BRANCH="${{ github.ref_name }}"
          if [ "$BRANCH" = "main" ]; then
            TARGET="v0-spaceport-website-prod-fresh"
          else
            TARGET="v0-spaceport-website-preview2"
          fi
          echo "CF_PAGES_PROJECT=$TARGET" >> $GITHUB_ENV
          echo "project=$TARGET" >> $GITHUB_OUTPUT
          echo "Using CF Pages project: $TARGET for branch $BRANCH"

      - name: Setup Node
        uses: actions/setup-node@v4
        with:
          node-version: '20'
          cache: 'npm'
          cache-dependency-path: 'web/package-lock.json'

      - name: Install deps (tolerant to peer conflicts in CI)
        run: npm ci --legacy-peer-deps || npm install --legacy-peer-deps

      - name: Build Next for Cloudflare (SSR)
        run: |
          npm run build
<<<<<<< HEAD
          npm run cf:build
      
      - name: Set Pages runtime flags (API)
        env:
          CLOUDFLARE_ACCOUNT_ID: ${{ secrets.CLOUDFLARE_ACCOUNT_ID }}
          CLOUDFLARE_API_TOKEN: ${{ secrets.CLOUDFLARE_API_TOKEN }}
          CF_PAGES_PROJECT: ${{ secrets.CF_PAGES_PROJECT }}
        run: |
          if [[ -n "$CLOUDFLARE_API_TOKEN" && -n "$CLOUDFLARE_ACCOUNT_ID" && -n "$CF_PAGES_PROJECT" ]]; then
            curl -fsS -X PATCH \
              -H "Authorization: Bearer ${CLOUDFLARE_API_TOKEN}" \
              -H "Content-Type: application/json" \
              "https://api.cloudflare.com/client/v4/accounts/${CLOUDFLARE_ACCOUNT_ID}/pages/projects/${CF_PAGES_PROJECT}" \
              --data '{
                "deployment_configs": {
                  "production": {
                    "compatibility_date": "2025-08-09",
                    "compatibility_flags": ["nodejs_compat", "nodejs_compat_populate_process_env"]
                  },
                  "preview": {
                    "compatibility_date": "2025-08-09",
                    "compatibility_flags": ["nodejs_compat", "nodejs_compat_populate_process_env"]
                  }
                }
              }' | cat
          fi
=======
          npx @cloudflare/next-on-pages
>>>>>>> ea8cdacf

      - name: Debug .vercel/output contents
        run: |
          echo "Listing .vercel/output" && ls -la .vercel/output || true
          echo "Functions manifest.json:" && (cat .vercel/output/functions/manifest.json || true)
          echo "Static dir:" && ls -la .vercel/output/static || true
          echo "Worker present?" && (ls -la .vercel/output/static/_worker.js || echo "_worker.js missing")

      - name: Upload .vercel/output for diagnostics
        uses: actions/upload-artifact@v4
        with:
          name: vercel-output-${{ github.sha }}
          path: .vercel/output
          if-no-files-found: ignore
          retention-days: 3

      - name: Install Wrangler
        run: npm i -g wrangler@4

      - name: Ensure Pages runtime flags (compat date + node compat)
        env:
          CLOUDFLARE_ACCOUNT_ID: ${{ secrets.CLOUDFLARE_ACCOUNT_ID }}
          CLOUDFLARE_API_TOKEN: ${{ secrets.CLOUDFLARE_API_TOKEN }}
        run: |
          curl -fsS -X PATCH \
            -H "Authorization: Bearer ${CLOUDFLARE_API_TOKEN}" \
            -H "Content-Type: application/json" \
             "https://api.cloudflare.com/client/v4/accounts/${CLOUDFLARE_ACCOUNT_ID}/pages/projects/${CF_PAGES_PROJECT}" \
            --data '{
              "deployment_configs": {
                "production": {
                  "compatibility_date": "2025-08-09",
                  "compatibility_flags": ["nodejs_compat", "nodejs_compat_populate_process_env"],
                  "build_image_major_version": 3
                },
                "preview": {
                  "compatibility_date": "2025-08-09",
                  "compatibility_flags": ["nodejs_compat", "nodejs_compat_populate_process_env"],
                  "build_image_major_version": 3
                }
              }
            }' | cat

<<<<<<< HEAD
      - name: Deploy to Cloudflare Pages (per-branch, deploy static with _worker.js)
=======
      - name: Deploy to Cloudflare Pages
>>>>>>> ea8cdacf
        env:
          CLOUDFLARE_ACCOUNT_ID: ${{ secrets.CLOUDFLARE_ACCOUNT_ID }}
          CLOUDFLARE_API_TOKEN: ${{ secrets.CLOUDFLARE_API_TOKEN }}
        run: |
          BRANCH="${{ github.ref_name }}"
<<<<<<< HEAD
          PROJECT_NAME="$CF_PAGES_PROJECT"
          if [ "$BRANCH" = "main" ]; then
            PROJECT_NAME="v0-spaceport-website-prod-fresh"
            BRANCH_ALIAS="main"
          else
            if [ -n "${{ secrets.CF_PAGES_PROJECT_DEV_OVERRIDE }}" ]; then
              PROJECT_NAME="${{ secrets.CF_PAGES_PROJECT_DEV_OVERRIDE }}"
              BRANCH_ALIAS=dev-live
            else
              BRANCH_ALIAS="$BRANCH"
            fi
          fi
          echo "Deploying to project: $PROJECT_NAME (branch alias: $BRANCH_ALIAS)"
          test -f .vercel/output/static/_worker.js && echo "Found file _worker.js" || true
          ls -la .vercel/output/static/_worker.js || true
          npx wrangler pages deploy .vercel/output/static \
            --project-name "$PROJECT_NAME" \
            --branch "$BRANCH_ALIAS"

      - name: Verify endpoints
        run: |
          HOST="https://v0-spaceport-website-prod-fresh.pages.dev"
          echo "Verifying $HOST"
          for path in "/" "/landing" "/about" "/pricing" "/create" "/signup" "/api/health"; do
            echo "GET $HOST$path";
            curl -fsS "$HOST$path" -H 'Accept: text/html,application/json' >/dev/null || (echo "Failed: $path" && curl -i "$HOST$path" && exit 1);
=======
          # Deploy the static subdir so _worker.js sits at the upload root
          npx wrangler pages deploy .vercel/output/static \
            --project-name "$CF_PAGES_PROJECT" \
            --branch "$BRANCH"

      - name: Resolve latest deployment URLs (preview alias + hash URL)
        id: resolve_urls
        env:
          CLOUDFLARE_ACCOUNT_ID: ${{ secrets.CLOUDFLARE_ACCOUNT_ID }}
          CLOUDFLARE_API_TOKEN: ${{ secrets.CLOUDFLARE_API_TOKEN }}
        run: |
          set -euo pipefail
          BRANCH="${{ github.ref_name }}"
          # Get most recent deployment for the selected project (includes preview)
          JSON=$(curl -fsSL -H "Authorization: Bearer ${CLOUDFLARE_API_TOKEN}" \
            "https://api.cloudflare.com/client/v4/accounts/${CLOUDFLARE_ACCOUNT_ID}/pages/projects/${CF_PAGES_PROJECT}/deployments?per_page=1")
          HASH_URL=$(echo "$JSON" | jq -r '.result[0].url')
          DEPLOY_ID=$(echo "$JSON" | jq -r '.result[0].id')
          # Fetch aliases for that deployment (branch alias if any)
          DETAIL=$(curl -fsSL -H "Authorization: Bearer ${CLOUDFLARE_API_TOKEN}" \
            "https://api.cloudflare.com/client/v4/accounts/${CLOUDFLARE_ACCOUNT_ID}/pages/projects/${CF_PAGES_PROJECT}/deployments/${DEPLOY_ID}")
          ALIAS=$(echo "$DETAIL" | jq -r '.result.aliases[0] // empty')
          echo "hash_url=$HASH_URL" >> $GITHUB_OUTPUT
          echo "alias_url=$ALIAS" >> $GITHUB_OUTPUT
          echo "Resolved: HASH=$HASH_URL ALIAS=${ALIAS:-<none>}"

      - name: Verify preview alias and hash URL with retries
        env:
          HASH_URL: ${{ steps.resolve_urls.outputs.hash_url }}
          ALIAS_URL: ${{ steps.resolve_urls.outputs.alias_url }}
        run: |
          set -e
          urls=""
          if [ -n "$ALIAS_URL" ]; then urls="$urls $ALIAS_URL"; fi
          if [ -n "$HASH_URL" ]; then urls="$urls $HASH_URL"; fi
          echo "Checking URLs: $urls"
          for URL in $urls; do
            echo "Probing $URL ..."
            for i in $(seq 1 12); do
              echo "Attempt $i"
              if curl -fsS "$URL/health.txt" >/dev/null; then echo "OK $URL/health.txt"; break; fi
              sleep 5
              if [ $i -eq 12 ]; then echo "Timeout waiting for $URL"; exit 1; fi
            done
>>>>>>> ea8cdacf
          done<|MERGE_RESOLUTION|>--- conflicted
+++ resolved
@@ -43,43 +43,13 @@
       - name: Build Next for Cloudflare (SSR)
         run: |
           npm run build
-<<<<<<< HEAD
-          npm run cf:build
-      
-      - name: Set Pages runtime flags (API)
-        env:
-          CLOUDFLARE_ACCOUNT_ID: ${{ secrets.CLOUDFLARE_ACCOUNT_ID }}
-          CLOUDFLARE_API_TOKEN: ${{ secrets.CLOUDFLARE_API_TOKEN }}
-          CF_PAGES_PROJECT: ${{ secrets.CF_PAGES_PROJECT }}
-        run: |
-          if [[ -n "$CLOUDFLARE_API_TOKEN" && -n "$CLOUDFLARE_ACCOUNT_ID" && -n "$CF_PAGES_PROJECT" ]]; then
-            curl -fsS -X PATCH \
-              -H "Authorization: Bearer ${CLOUDFLARE_API_TOKEN}" \
-              -H "Content-Type: application/json" \
-              "https://api.cloudflare.com/client/v4/accounts/${CLOUDFLARE_ACCOUNT_ID}/pages/projects/${CF_PAGES_PROJECT}" \
-              --data '{
-                "deployment_configs": {
-                  "production": {
-                    "compatibility_date": "2025-08-09",
-                    "compatibility_flags": ["nodejs_compat", "nodejs_compat_populate_process_env"]
-                  },
-                  "preview": {
-                    "compatibility_date": "2025-08-09",
-                    "compatibility_flags": ["nodejs_compat", "nodejs_compat_populate_process_env"]
-                  }
-                }
-              }' | cat
-          fi
-=======
           npx @cloudflare/next-on-pages
->>>>>>> ea8cdacf
 
       - name: Debug .vercel/output contents
         run: |
           echo "Listing .vercel/output" && ls -la .vercel/output || true
           echo "Functions manifest.json:" && (cat .vercel/output/functions/manifest.json || true)
           echo "Static dir:" && ls -la .vercel/output/static || true
-          echo "Worker present?" && (ls -la .vercel/output/static/_worker.js || echo "_worker.js missing")
 
       - name: Upload .vercel/output for diagnostics
         uses: actions/upload-artifact@v4
@@ -116,44 +86,12 @@
               }
             }' | cat
 
-<<<<<<< HEAD
-      - name: Deploy to Cloudflare Pages (per-branch, deploy static with _worker.js)
-=======
       - name: Deploy to Cloudflare Pages
->>>>>>> ea8cdacf
         env:
           CLOUDFLARE_ACCOUNT_ID: ${{ secrets.CLOUDFLARE_ACCOUNT_ID }}
           CLOUDFLARE_API_TOKEN: ${{ secrets.CLOUDFLARE_API_TOKEN }}
         run: |
           BRANCH="${{ github.ref_name }}"
-<<<<<<< HEAD
-          PROJECT_NAME="$CF_PAGES_PROJECT"
-          if [ "$BRANCH" = "main" ]; then
-            PROJECT_NAME="v0-spaceport-website-prod-fresh"
-            BRANCH_ALIAS="main"
-          else
-            if [ -n "${{ secrets.CF_PAGES_PROJECT_DEV_OVERRIDE }}" ]; then
-              PROJECT_NAME="${{ secrets.CF_PAGES_PROJECT_DEV_OVERRIDE }}"
-              BRANCH_ALIAS=dev-live
-            else
-              BRANCH_ALIAS="$BRANCH"
-            fi
-          fi
-          echo "Deploying to project: $PROJECT_NAME (branch alias: $BRANCH_ALIAS)"
-          test -f .vercel/output/static/_worker.js && echo "Found file _worker.js" || true
-          ls -la .vercel/output/static/_worker.js || true
-          npx wrangler pages deploy .vercel/output/static \
-            --project-name "$PROJECT_NAME" \
-            --branch "$BRANCH_ALIAS"
-
-      - name: Verify endpoints
-        run: |
-          HOST="https://v0-spaceport-website-prod-fresh.pages.dev"
-          echo "Verifying $HOST"
-          for path in "/" "/landing" "/about" "/pricing" "/create" "/signup" "/api/health"; do
-            echo "GET $HOST$path";
-            curl -fsS "$HOST$path" -H 'Accept: text/html,application/json' >/dev/null || (echo "Failed: $path" && curl -i "$HOST$path" && exit 1);
-=======
           # Deploy the static subdir so _worker.js sits at the upload root
           npx wrangler pages deploy .vercel/output/static \
             --project-name "$CF_PAGES_PROJECT" \
@@ -198,5 +136,4 @@
               sleep 5
               if [ $i -eq 12 ]; then echo "Timeout waiting for $URL"; exit 1; fi
             done
->>>>>>> ea8cdacf
           done