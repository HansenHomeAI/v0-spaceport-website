#!/usr/bin/env python3
"""
3DGS-Only Pipeline Test - Refactored to use Lambda for single source of truth

This test calls the deployed start_ml_job Lambda function instead of directly
invoking Step Functions, ensuring hyperparameters are managed in one place.

The test skips SfM processing by using existing COLMAP data and focuses solely
on testing 3D Gaussian Splatting training with the current hyperparameters.
"""

import json
import time
import boto3
import logging
from datetime import datetime
from typing import Dict, Optional, Tuple

# Configure logging
logging.basicConfig(level=logging.INFO, format='%(asctime)s - %(levelname)s - %(message)s')
logger = logging.getLogger(__name__)

class GaussianOnlyTester:
    def __init__(self, region='us-west-2'):
        self.region = region
        self.account_id = '975050048887'
        self.lambda_client = boto3.client('lambda', region_name=region)
        self.stepfunctions = boto3.client('stepfunctions', region_name=region)
        self.s3 = boto3.client('s3', region_name=region)
        
        # Configuration for 3DGS-only test
        # Using SfM output from successful execution 1095c89a-589c-41f1-ae57-0370343b941c
        # This was from the GPS-enhanced OpenSfM run on 2025-07-15 with Battery-1.zip dataset
        self.config = {
            'lambda_function_name': 'Spaceport-StartMLJob',
<<<<<<< HEAD
            'existing_sfm_data': "s3://spaceport-ml-processing/colmap/c3c249de-03ab-4a2f-af72-d88a9412565d/",
            'test_email': "gbhbyu@gmail.com"
=======
            'existing_sfm_data': "s3://spaceport-ml-processing/colmap/1095c89a-589c-41f1-ae57-0370343b941c/",
            'test_email': "test@spaceport.com"
>>>>>>> fddc022a
        }
    
    def create_lambda_test_payload(self) -> Dict:
        """Create payload for Lambda function that will start 3DGS-only training."""
        return {
            "body": {
                "s3Url": "s3://spaceport-uploads/1751413909023-l2zkyj-Battery-1.zip",  # Same dataset as successful SfM run
                "email": self.config['test_email'],
                "pipelineStep": "3dgs",  # CRITICAL: Start directly from 3DGS stage
                "existingColmapUri": self.config['existing_sfm_data'],  # Use existing SfM data
                "hyperparameters": {
                    "max_iterations": 25000,  # Production quality training
                    "target_psnr": 30.0,      # Realistic target for 77 training images
                    "densify_grad_threshold": 0.0002,  # Standard threshold
                    "densification_interval": 100,     # Standard interval
                    "lambda_dssim": 0.2,               # Standard DSSIM weight
                    "sh_degree": 3,                    # Full spherical harmonics
                    "learning_rate": 0.0025,           # Standard learning rate
                    "position_lr_scale": 1.0,          # Standard position scaling
                    "log_interval": 100,               # Log every 100 iterations
                    "save_interval": 5000,             # Save every 5000 iterations
                    "plateau_patience": 1000,          # Allow 1000 iterations without improvement
                    "psnr_plateau_termination": True   # Enable early stopping
                }
            }
        }
    
    def invoke_lambda_for_3dgs_test(self) -> Tuple[Optional[str], Optional[Dict]]:
        """Invoke the Lambda function and get Step Function execution details."""
        payload = self.create_lambda_test_payload()
        
        logger.info("🎯 STARTING 3DGS-ONLY TEST VIA LAMBDA")
        logger.info("=" * 60)
        logger.info(f"Lambda Function: {self.config['lambda_function_name']}")
        logger.info(f"Pipeline Step: {payload['body']['pipelineStep']}")
        logger.info(f"Using existing SfM data: {self.config['existing_sfm_data']}")
        logger.info("")
        
        try:
            # Invoke the Lambda function
            response = self.lambda_client.invoke(
                FunctionName=self.config['lambda_function_name'],
                InvocationType='RequestResponse',
                Payload=json.dumps(payload)
            )
            
            # Parse Lambda response
            lambda_response = json.loads(response['Payload'].read())
            
            if lambda_response.get('statusCode') != 200:
                logger.error(f"❌ Lambda returned error: {lambda_response}")
                return None, None
            
            # Extract execution details
            body = json.loads(lambda_response['body'])
            execution_arn = body['executionArn']
            job_id = body['jobId']
            
            logger.info(f"✅ Lambda invoked successfully!")
            logger.info(f"📋 Job ID: {job_id}")
            logger.info(f"📋 Execution ARN: {execution_arn}")
            
            # Get the Step Function input to understand what hyperparameters were used
            execution_desc = self.stepfunctions.describe_execution(executionArn=execution_arn)
            step_function_input = json.loads(execution_desc['input'])
            
            # Log the hyperparameters being used (sourced from Lambda)
            logger.info("\n🔧 HYPERPARAMETERS FROM LAMBDA (SINGLE SOURCE OF TRUTH):")
            logger.info(f"  Max Iterations: {step_function_input.get('max_iterations', 'N/A')}")
            logger.info(f"  Min Iterations: {step_function_input.get('min_iterations', 'N/A')}")
            logger.info(f"  Target PSNR: {step_function_input.get('target_psnr', 'N/A')}dB")
            logger.info(f"  Densify Grad Threshold: {step_function_input.get('densify_grad_threshold', 'N/A')}")
            logger.info(f"  Densification Interval: {step_function_input.get('densification_interval', 'N/A')}")
            logger.info(f"  Progressive Densification: {step_function_input.get('progressive_densification_enabled', 'N/A')}")
            logger.info(f"  Learning Rate: {step_function_input.get('learning_rate', 'N/A')}")
            logger.info(f"  Position LR Scale: {step_function_input.get('position_lr_scale', 'N/A')}")
            logger.info(f"  SH Degree: {step_function_input.get('sh_degree', 'N/A')}")
            logger.info(f"  Progressive Resolution: {step_function_input.get('progressive_resolution_enabled', 'N/A')}")
            logger.info(f"  Split Threshold: {step_function_input.get('split_threshold', 'N/A')}")
            logger.info(f"  Clone Threshold: {step_function_input.get('clone_threshold', 'N/A')}")
            logger.info(f"  Max Gaussians: {step_function_input.get('max_gaussians', 'N/A')}")
            logger.info("")
            
            return execution_arn, step_function_input
            
        except Exception as e:
            logger.error(f"❌ Failed to invoke Lambda: {str(e)}")
            return None, None
    
    def monitor_3dgs_execution(self, execution_arn: str, test_input: Dict) -> Dict:
        """Monitor the 3DGS-only execution with detailed tracking."""
        logger.info("⏱️  MONITORING 3DGS TRAINING")
        logger.info("=" * 40)
        
        start_time = time.time()
        max_wait_time = 3600  # 1 hour max for 3DGS only
        last_status = None
        
        while time.time() - start_time < max_wait_time:
            try:
                execution_desc = self.stepfunctions.describe_execution(executionArn=execution_arn)
                status = execution_desc['status']
                
                elapsed_minutes = (time.time() - start_time) / 60
                
                if status != last_status:
                    logger.info(f"📊 [{elapsed_minutes:6.1f}m] Status: {status}")
                    last_status = status
                
                # Check for completion
                if status in ['SUCCEEDED', 'FAILED', 'TIMED_OUT', 'ABORTED']:
                    final_duration_minutes = (time.time() - start_time) / 60
                    logger.info(f"\n🏁 3DGS TRAINING COMPLETED: {status}")
                    logger.info(f"⏱️  Duration: {final_duration_minutes:.1f} minutes")
                    
                    return {
                        'status': status,
                        'duration_minutes': final_duration_minutes,
                        'execution_arn': execution_arn
                    }
                
                # Log progress every minute
                if int(elapsed_minutes) % 1 == 0:
                    logger.info(f"⏳ [{elapsed_minutes:6.1f}m] Training in progress... Status: {status}")
                
                time.sleep(30)  # Check every 30 seconds
                
            except Exception as e:
                logger.error(f"❌ Error monitoring execution: {str(e)}")
                time.sleep(60)
        
        # Timeout reached
        logger.warning(f"⚠️  3DGS training timed out after {max_wait_time/60:.1f} minutes")
        return {
            'status': 'TIMEOUT',
            'duration_minutes': max_wait_time / 60,
            'execution_arn': execution_arn
        }
    
    def validate_3dgs_output(self, test_input: Dict) -> Dict:
        """Validate the 3DGS training output."""
        logger.info("\n🔍 VALIDATING 3DGS OUTPUT")
        logger.info("=" * 30)

        # Extract job_id for use throughout the function
        job_id = test_input.get('jobId')
        
        # Prefer the Gaussian output URI provided by the Lambda / Step-Functions payload
        gaussian_uri = test_input.get('gaussianOutputS3Uri')
        if gaussian_uri and gaussian_uri.startswith('s3://'):
            from urllib.parse import urlparse
            parsed = urlparse(gaussian_uri)
            bucket = parsed.netloc
            # Ensure prefix ends with a slash so list_objects_v2 treats it as prefix
            prefix = parsed.path.lstrip('/')
            if not prefix.endswith('/'):
                prefix += '/'
            logger.info(f"📁 Using Gaussian output URI from payload: s3://{bucket}/{prefix}")
        else:
            # Fallback to legacy location for backward compatibility
            bucket = 'spaceport-ml-pipeline'
            prefix = f"jobs/{job_id}/gaussian/"
            logger.info(f"📁 Falling back to legacy output location: s3://{bucket}/{prefix}")
        
        try:
            response = self.s3.list_objects_v2(Bucket=bucket, Prefix=prefix)
            
            if 'Contents' in response:
                files = response['Contents']
                file_count = len(files)
                total_size_mb = sum(obj['Size'] for obj in files) / (1024 * 1024)
                
                logger.info(f"✅ 3DGS Output: {file_count} files, {total_size_mb:.2f} MB")
                
                # Look for model files
                model_files = [f for f in files if 'model' in f['Key'].lower()]
                if model_files:
                    logger.info(f"📦 Model files found:")
                    for model_file in model_files:
                        size_kb = model_file['Size'] / 1024
                        logger.info(f"   - {model_file['Key']} ({size_kb:.1f} KB)")
                        
                        # Download and analyze model metadata
                        if 'model.tar.gz' in model_file['Key']:
                            try:
                                # Get model metadata
                                temp_path = f"/tmp/model_{job_id}.tar.gz"
                                self.s3.download_file(bucket, model_file['Key'], temp_path)
                                
                                # Extract and read metadata
                                import subprocess
                                subprocess.run(['tar', '-xzf', temp_path, '-C', '/tmp/'], check=True)
                                
                                with open('/tmp/training_metadata.json', 'r') as f:
                                    metadata = json.load(f)
                                
                                logger.info(f"📊 Training Results:")
                                logger.info(f"   Iterations: {metadata.get('iterations', 'unknown')}")
                                logger.info(f"   Final Loss: {metadata.get('final_loss', 'unknown'):.6f}")
                                
                                # Clean up
                                import os
                                os.remove(temp_path)
                                if os.path.exists('/tmp/training_metadata.json'):
                                    os.remove('/tmp/training_metadata.json')
                                if os.path.exists('/tmp/final_model.ply'):
                                    os.remove('/tmp/final_model.ply')
                                
                            except Exception as e:
                                logger.warning(f"Could not analyze model metadata: {e}")
                
                return {
                    'success': True,
                    'file_count': file_count,
                    'size_mb': total_size_mb,
                    'has_model': len(model_files) > 0
                }
            else:
                logger.warning("❌ No 3DGS output files found")
                return {
                    'success': False,
                    'file_count': 0,
                    'size_mb': 0.0,
                    'has_model': False
                }
                
        except Exception as e:
            logger.error(f"❌ Error validating output: {str(e)}")
            return {
                'success': False,
                'error': str(e)
            }
    
    def run_full_test(self) -> bool:
        """Run a complete 3DGS-only test using the Lambda function."""
        execution_arn, test_input = self.invoke_lambda_for_3dgs_test()
        
        if not execution_arn:
            return False
        
        # Monitor execution
        results = self.monitor_3dgs_execution(execution_arn, test_input)
        
        # Validate output
        if results['status'] == 'SUCCEEDED':
            output_validation = self.validate_3dgs_output(test_input)
            
            if output_validation['success']:
                logger.info("\n🎉 3DGS-ONLY TEST SUCCESSFUL!")
                logger.info("=" * 40)
                logger.info("✅ Training completed successfully")
                logger.info("✅ Model files generated")
                logger.info("✅ Hyperparameters sourced from Lambda (single source of truth)")
                logger.info("🚀 Ready for further parameter tuning!")
                return True
            else:
                logger.error("\n❌ 3DGS test failed - no valid output")
                return False
        else:
            logger.error(f"\n❌ 3DGS test failed with status: {results['status']}")
            return False

def main():
    """Main test function."""
    logger.info("🚀 Starting 3DGS-Only Pipeline Test (Lambda-based)")
    logger.info("This test calls the deployed Lambda function for single source of truth")
    logger.info("Uses existing SfM data to test ONLY the 3DGS training stage")
    logger.info("Hyperparameters are managed entirely in the Lambda function")
    logger.info("")
    
    tester = GaussianOnlyTester()
    success = tester.run_full_test()
    
    if success:
        logger.info("\n✅ 3DGS-only test completed successfully!")
        exit(0)
    else:
        logger.error("\n❌ 3DGS-only test failed!")
        exit(1)

if __name__ == "__main__":
    main() <|MERGE_RESOLUTION|>--- conflicted
+++ resolved
@@ -33,37 +33,21 @@
         # This was from the GPS-enhanced OpenSfM run on 2025-07-15 with Battery-1.zip dataset
         self.config = {
             'lambda_function_name': 'Spaceport-StartMLJob',
-<<<<<<< HEAD
-            'existing_sfm_data': "s3://spaceport-ml-processing/colmap/c3c249de-03ab-4a2f-af72-d88a9412565d/",
-            'test_email': "gbhbyu@gmail.com"
-=======
             'existing_sfm_data': "s3://spaceport-ml-processing/colmap/1095c89a-589c-41f1-ae57-0370343b941c/",
             'test_email': "test@spaceport.com"
->>>>>>> fddc022a
         }
     
     def create_lambda_test_payload(self) -> Dict:
         """Create payload for Lambda function that will start 3DGS-only training."""
         return {
             "body": {
-                "s3Url": "s3://spaceport-uploads/1751413909023-l2zkyj-Battery-1.zip",  # Same dataset as successful SfM run
+                "s3Url": "s3://spaceport-ml-pipeline/test-data/dummy-file.zip",  # Valid S3 format
                 "email": self.config['test_email'],
                 "pipelineStep": "3dgs",  # CRITICAL: Start directly from 3DGS stage
                 "existingColmapUri": self.config['existing_sfm_data'],  # Use existing SfM data
-                "hyperparameters": {
-                    "max_iterations": 25000,  # Production quality training
-                    "target_psnr": 30.0,      # Realistic target for 77 training images
-                    "densify_grad_threshold": 0.0002,  # Standard threshold
-                    "densification_interval": 100,     # Standard interval
-                    "lambda_dssim": 0.2,               # Standard DSSIM weight
-                    "sh_degree": 3,                    # Full spherical harmonics
-                    "learning_rate": 0.0025,           # Standard learning rate
-                    "position_lr_scale": 1.0,          # Standard position scaling
-                    "log_interval": 100,               # Log every 100 iterations
-                    "save_interval": 5000,             # Save every 5000 iterations
-                    "plateau_patience": 1000,          # Allow 1000 iterations without improvement
-                    "psnr_plateau_termination": True   # Enable early stopping
-                }
+                # NO hyperparameter overrides - use Lambda's high-quality defaults
+                # Lambda defaults: 250k iterations, 38dB PSNR target, advanced densification
+                # This ensures we get the full production-quality training run
             }
         }
     
